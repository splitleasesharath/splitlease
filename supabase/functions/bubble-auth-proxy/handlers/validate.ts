--- conflicted
+++ resolved
@@ -63,13 +63,8 @@
     // Query by bubble_id since that's what Bubble login returns and stores in browser
     const { data: userData, error: userError } = await supabase
       .from('user')
-<<<<<<< HEAD
-      .select('_id, bubble_id, "Name - First", "Name - Full", "Profile Photo", "Type - User Current", "email as text", "email", "Account - Host / Landlord"')
+      .select('_id, bubble_id, "Name - First", "Name - Full", "Profile Photo", "Type - User Current", email, "Account - Host / Landlord"')
       .eq('bubble_id', user_id)
-=======
-      .select('_id, "Name - First", "Name - Full", "Profile Photo", "Type - User Current", email, "Account - Host / Landlord"')
-      .eq('_id', user_id)
->>>>>>> 8f586ae5
       .single();
 
     if (userError) {
