--- conflicted
+++ resolved
@@ -10,10 +10,7 @@
  * - create_listing: Create new listing (with Supabase sync) - NO AUTH REQUIRED
  * - get_listing: Fetch listing data from Bubble - NO AUTH REQUIRED
  * - send_message: Send message to host (no sync) - NO AUTH REQUIRED
-<<<<<<< HEAD
-=======
  * - signup_ai: AI-powered signup (atomic sync) - NO AUTH REQUIRED
->>>>>>> fff4973d
  * - upload_photos: Upload listing photos (atomic sync)
  * - submit_referral: Submit referral (atomic sync)
  * - submit_listing: Full listing submission with all form data - AUTH REQUIRED
@@ -39,11 +36,7 @@
 console.log('[bubble-proxy] Edge Function started');
 
 // Actions that don't require authentication
-<<<<<<< HEAD
-const PUBLIC_ACTIONS = ['create_listing', 'get_listing', 'send_message'];
-=======
 const PUBLIC_ACTIONS = ['create_listing', 'get_listing', 'send_message', 'signup_ai'];
->>>>>>> fff4973d
 
 Deno.serve(async (req) => {
   // Handle CORS preflight requests
