/**
 * Login Handler - Authenticate user via Supabase Auth (Native)
 * Split Lease - auth-user
 *
 * Flow:
 * 1. Validate email/password in payload
<<<<<<< HEAD
 * 2. Authenticate via Supabase Auth (signInWithPassword)
 * 3. Fetch user profile from public.user table
 * 4. Return session tokens and user data
 *
 * NO FALLBACK - If login fails, entire operation fails
 * Uses Supabase Auth natively - no Bubble dependency
 *
 * @param supabaseUrl - Supabase project URL
 * @param supabaseServiceKey - Supabase service role key for admin operations
 * @param payload - Request payload {email, password}
 * @returns {access_token, refresh_token, user_id, expires_in, user_type}
 */

import { createClient } from 'https://esm.sh/@supabase/supabase-js@2';
import { BubbleApiError } from '../../_shared/errors.ts';
import { validateRequiredFields } from '../../_shared/validation.ts';

export async function handleLogin(
=======
 * 2. Call Bubble login workflow (BUBBLE_API_BASE_URL/wf/login-user)
 * 3. If successful, Bubble returns {token, user_id (bubble_id), expires}
 * 4. Look up user in Supabase by bubble_id to get the Supabase _id
 * 5. Return token and Supabase _id to client
 *
 * NO FALLBACK - If Bubble login fails or user not found in Supabase, entire operation fails
 *
 * @param bubbleAuthBaseUrl - Base URL for Bubble auth API
 * @param bubbleApiKey - API key for Bubble
 * @param supabaseUrl - Supabase project URL
 * @param supabaseServiceKey - Service role key for bypassing RLS
 * @param payload - Request payload {email, password}
 * @returns {token, user_id (_id), bubble_id, expires}
 */

import { createClient } from 'https://esm.sh/@supabase/supabase-js@2';
import { BubbleApiError, SupabaseSyncError } from '../../_shared/errors.ts';
import { validateRequiredFields } from '../../_shared/validation.ts';

export async function handleLogin(
  bubbleAuthBaseUrl: string,
  bubbleApiKey: string,
>>>>>>> 9de82ec7
  supabaseUrl: string,
  supabaseServiceKey: string,
  payload: any
): Promise<any> {
  console.log('[login] ========== LOGIN REQUEST (SUPABASE NATIVE) ==========');

  // Validate required fields
  validateRequiredFields(payload, ['email', 'password']);
  const { email, password } = payload;

  console.log(`[login] Authenticating user: ${email}`);

  // Initialize Supabase admin client
  const supabaseAdmin = createClient(supabaseUrl, supabaseServiceKey, {
    auth: {
      autoRefreshToken: false,
      persistSession: false
    }
  });

  try {
    // ========== AUTHENTICATE VIA SUPABASE AUTH ==========
    console.log('[login] Signing in via Supabase Auth...');

    const { data: authData, error: authError } = await supabaseAdmin.auth.signInWithPassword({
      email: email.toLowerCase(),
      password
    });

    if (authError) {
      console.error(`[login] Auth error:`, authError.message);

      // Map common auth errors to user-friendly messages
      if (authError.message.includes('Invalid login credentials')) {
        throw new BubbleApiError('Invalid email or password. Please try again.', 401);
      }
      if (authError.message.includes('Email not confirmed')) {
        throw new BubbleApiError('Please verify your email address before logging in.', 401);
      }

      throw new BubbleApiError(authError.message, 401);
    }

    if (!authData.session || !authData.user) {
      console.error(`[login] No session returned from auth`);
      throw new BubbleApiError('Authentication failed. Please try again.', 401);
    }

    const { session, user: authUser } = authData;
    console.log(`[login] ✅ Supabase Auth successful`);
    console.log(`[login]    Auth User ID: ${authUser.id}`);
    console.log(`[login]    Email: ${authUser.email}`);

    // ========== FETCH USER PROFILE ==========
    console.log('[login] Fetching user profile from public.user table...');

    // First try to find user by email
    const { data: userProfile, error: profileError } = await supabaseAdmin
      .from('user')
      .select('_id, email, "First Name", "Last Name", "Profile Photo", "Account - Host / Landlord", "Account - Guest"')
      .eq('email', email.toLowerCase())
      .maybeSingle();

    if (profileError) {
      console.error(`[login] Profile fetch error:`, profileError.message);
      // Don't fail login - user might exist in auth but not in public.user yet
    }

<<<<<<< HEAD
    // Get user_id from profile or user_metadata
    let userId = userProfile?._id || authUser.user_metadata?.user_id || authUser.id;
    let userType = authUser.user_metadata?.user_type || 'Guest';
    let hostAccountId = userProfile?.['Account - Host / Landlord'] || authUser.user_metadata?.host_account_id;
    let guestAccountId = userProfile?.['Account - Guest'] || authUser.user_metadata?.guest_account_id;

    console.log(`[login] ✅ User profile loaded`);
    console.log(`[login]    User ID (_id): ${userId}`);
    console.log(`[login]    User Type: ${userType}`);
    console.log(`[login]    Host Account ID: ${hostAccountId}`);
    console.log(`[login]    Guest Account ID: ${guestAccountId}`);

    // ========== RETURN SESSION DATA ==========
    const { access_token, refresh_token, expires_in } = session;

    console.log(`[login] ========== LOGIN COMPLETE ==========`);

    return {
      access_token,
      refresh_token,
      expires_in,
      user_id: userId,
      supabase_user_id: authUser.id,
      user_type: userType,
      host_account_id: hostAccountId,
      guest_account_id: guestAccountId,
      email: authUser.email,
      firstName: userProfile?.['First Name'] || '',
      lastName: userProfile?.['Last Name'] || '',
      profilePhoto: userProfile?.['Profile Photo'] || null
=======
    console.log(`[login] ✅ Bubble login successful`);
    console.log(`[login]    Bubble User ID: ${userId}`);
    console.log(`[login]    Token expires in: ${expires} seconds`);

    // Look up user in Supabase by bubble_id to get the Supabase _id
    console.log(`[login] Looking up user in Supabase by bubble_id...`);

    const supabase = createClient(supabaseUrl, supabaseServiceKey, {
      auth: {
        autoRefreshToken: false,
        persistSession: false
      }
    });

    const { data: userData, error: userError } = await supabase
      .from('user')
      .select('_id')
      .eq('bubble_id', userId)
      .single();

    if (userError) {
      console.error(`[login] Supabase query error:`, userError);
      throw new SupabaseSyncError(`Failed to fetch user from Supabase: ${userError.message}`, userError);
    }

    if (!userData) {
      console.error(`[login] User not found in Supabase by bubble_id: ${userId}`);
      throw new SupabaseSyncError(`User not found in Supabase with bubble_id: ${userId}`);
    }

    const supabaseId = userData._id;
    console.log(`[login]    Supabase _id: ${supabaseId}`);
    console.log(`[login] ========== LOGIN COMPLETE ==========`);

    // Return authentication data with Supabase _id as user_id
    return {
      token,
      user_id: supabaseId,
      bubble_id: userId,
      expires
>>>>>>> 9de82ec7
    };

  } catch (error) {
    if (error instanceof BubbleApiError || error instanceof SupabaseSyncError) {
      throw error;
    }

    console.error(`[login] ========== LOGIN ERROR ==========`);
    console.error(`[login] Error:`, error);

    throw new BubbleApiError(
      `Failed to authenticate user: ${error.message}`,
      500,
      error
    );
  }
}<|MERGE_RESOLUTION|>--- conflicted
+++ resolved
@@ -4,7 +4,6 @@
  *
  * Flow:
  * 1. Validate email/password in payload
-<<<<<<< HEAD
  * 2. Authenticate via Supabase Auth (signInWithPassword)
  * 3. Fetch user profile from public.user table
  * 4. Return session tokens and user data
@@ -23,30 +22,6 @@
 import { validateRequiredFields } from '../../_shared/validation.ts';
 
 export async function handleLogin(
-=======
- * 2. Call Bubble login workflow (BUBBLE_API_BASE_URL/wf/login-user)
- * 3. If successful, Bubble returns {token, user_id (bubble_id), expires}
- * 4. Look up user in Supabase by bubble_id to get the Supabase _id
- * 5. Return token and Supabase _id to client
- *
- * NO FALLBACK - If Bubble login fails or user not found in Supabase, entire operation fails
- *
- * @param bubbleAuthBaseUrl - Base URL for Bubble auth API
- * @param bubbleApiKey - API key for Bubble
- * @param supabaseUrl - Supabase project URL
- * @param supabaseServiceKey - Service role key for bypassing RLS
- * @param payload - Request payload {email, password}
- * @returns {token, user_id (_id), bubble_id, expires}
- */
-
-import { createClient } from 'https://esm.sh/@supabase/supabase-js@2';
-import { BubbleApiError, SupabaseSyncError } from '../../_shared/errors.ts';
-import { validateRequiredFields } from '../../_shared/validation.ts';
-
-export async function handleLogin(
-  bubbleAuthBaseUrl: string,
-  bubbleApiKey: string,
->>>>>>> 9de82ec7
   supabaseUrl: string,
   supabaseServiceKey: string,
   payload: any
@@ -115,7 +90,6 @@
       // Don't fail login - user might exist in auth but not in public.user yet
     }
 
-<<<<<<< HEAD
     // Get user_id from profile or user_metadata
     let userId = userProfile?._id || authUser.user_metadata?.user_id || authUser.id;
     let userType = authUser.user_metadata?.user_type || 'Guest';
@@ -146,48 +120,6 @@
       firstName: userProfile?.['First Name'] || '',
       lastName: userProfile?.['Last Name'] || '',
       profilePhoto: userProfile?.['Profile Photo'] || null
-=======
-    console.log(`[login] ✅ Bubble login successful`);
-    console.log(`[login]    Bubble User ID: ${userId}`);
-    console.log(`[login]    Token expires in: ${expires} seconds`);
-
-    // Look up user in Supabase by bubble_id to get the Supabase _id
-    console.log(`[login] Looking up user in Supabase by bubble_id...`);
-
-    const supabase = createClient(supabaseUrl, supabaseServiceKey, {
-      auth: {
-        autoRefreshToken: false,
-        persistSession: false
-      }
-    });
-
-    const { data: userData, error: userError } = await supabase
-      .from('user')
-      .select('_id')
-      .eq('bubble_id', userId)
-      .single();
-
-    if (userError) {
-      console.error(`[login] Supabase query error:`, userError);
-      throw new SupabaseSyncError(`Failed to fetch user from Supabase: ${userError.message}`, userError);
-    }
-
-    if (!userData) {
-      console.error(`[login] User not found in Supabase by bubble_id: ${userId}`);
-      throw new SupabaseSyncError(`User not found in Supabase with bubble_id: ${userId}`);
-    }
-
-    const supabaseId = userData._id;
-    console.log(`[login]    Supabase _id: ${supabaseId}`);
-    console.log(`[login] ========== LOGIN COMPLETE ==========`);
-
-    // Return authentication data with Supabase _id as user_id
-    return {
-      token,
-      user_id: supabaseId,
-      bubble_id: userId,
-      expires
->>>>>>> 9de82ec7
     };
 
   } catch (error) {
