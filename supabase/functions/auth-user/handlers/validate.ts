--- conflicted
+++ resolved
@@ -63,13 +63,8 @@
     // Query by _id (the primary key stored in browser after login/signup)
     const { data: userData, error: userError } = await supabase
       .from('user')
-<<<<<<< HEAD
-      .select('_id, bubble_id, "Name - First", "Name - Full", "Profile Photo", "Type - User Current", "email as text", "email", "Account - Host / Landlord", "About Me / Bio", "need for Space", "special needs"')
-      .eq('bubble_id', user_id)
-=======
-      .select('_id, bubble_id, "Name - First", "Name - Full", "Profile Photo", "Type - User Current", "email as text", "email", "Account - Host / Landlord"')
+      .select('_id, "Name - First", "Name - Full", "Profile Photo", "Type - User Current", "email as text", "email", "Account - Host / Landlord", "About Me / Bio", "need for Space", "special needs"')
       .eq('_id', user_id)
->>>>>>> 917ca5db
       .single();
 
     if (userError) {
