--- conflicted
+++ resolved
@@ -273,18 +273,8 @@
       'Name - Full': fullName,
       'Date of Birth': dateOfBirth,
       'Phone Number (as text)': phoneNumber || null,
-<<<<<<< HEAD
-<<<<<<< HEAD
-      'Type - User Current': mapUserTypeToDisplay(userType || 'Guest'),
-      'Type - User Signup': mapUserTypeToDisplay(userType || 'Guest'),
-=======
-      'Type - User Current': userTypeId, // Foreign key to os_user_type.id
-      'Type - User Signup': userTypeId,  // Foreign key to os_user_type.id
->>>>>>> 3218a26ba1406908ad22262138913159c864639a
-=======
       'Type - User Current': userTypeDisplay, // Foreign key to os_user_type.display
       'Type - User Signup': userTypeDisplay,  // Foreign key to os_user_type.display
->>>>>>> 17a7c54c
       'Account - Host / Landlord': generatedHostId,
       'Created Date': now,
       'Modified Date': now,
