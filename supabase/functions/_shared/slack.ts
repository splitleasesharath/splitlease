/**
 * Shared Slack Utilities
 * Split Lease - Edge Functions
 *
 * Centralized Slack webhook operations for all Edge Functions
 *
 * PERFORMANCE: Fire-and-forget pattern - ZERO latency impact
 * CONSOLIDATION: One message per request, not per error
 * WEBHOOK: Uses SLACK_WEBHOOK_DATABASE_WEBHOOK for all error logs
 */

// Types
<<<<<<< HEAD
interface SlackBlock {
  type: string;
  text?: { type: string; text: string; emoji?: boolean };
  fields?: { type: string; text: string }[];
  elements?: { type: string; text: string }[];
}
=======
// ─────────────────────────────────────────────────────────────
>>>>>>> de428ccf

interface SlackMessage {
  text: string;
}

interface CollectedError {
  error: Error;
  context?: string;
  timestamp: string;
}

// Webhook Configuration
export type SlackChannel = 'database' | 'acquisition' | 'general';

const CHANNEL_ENV_MAP: Record<SlackChannel, string> = {
  database: 'SLACK_WEBHOOK_DATABASE_WEBHOOK',
  acquisition: 'SLACK_WEBHOOK_ACQUISITION',
  general: 'SLACK_WEBHOOK_GENERAL',
};

function getWebhookUrl(channel: SlackChannel): string | null {
  const envVar = CHANNEL_ENV_MAP[channel];
  return Deno.env.get(envVar) || null;
}

/**
 * Send message to Slack channel
 * Fire-and-forget - does not await, does not throw
 */
export function sendToSlack(channel: SlackChannel, message: SlackMessage): void {
  const webhookUrl = getWebhookUrl(channel);

  if (!webhookUrl) {
    console.warn(`[slack] ${CHANNEL_ENV_MAP[channel]} not configured, skipping notification`);
    return;
  }

  fetch(webhookUrl, {
    method: 'POST',
    headers: { 'Content-Type': 'application/json' },
    body: JSON.stringify(message),
  }).catch((e) => {
    console.error('[slack] Failed to send message:', e.message);
  });
}

/**
 * ErrorCollector - Accumulates errors during a request lifecycle
 * ONE RUN = ONE LOG (only if errors exist)
 */
export class ErrorCollector {
  private functionName: string;
  private action: string;
  private requestId: string;
  private errors: CollectedError[] = [];
  private startTime: string;
  private userId?: string;

  constructor(functionName: string, action: string) {
    this.functionName = functionName;
    this.action = action;
    this.requestId = crypto.randomUUID().slice(0, 8);
    this.startTime = new Date().toISOString();
  }

  setContext(options: { userId?: string }): void {
    if (options.userId) this.userId = options.userId;
  }

  add(error: Error, context?: string): void {
    this.errors.push({
      error,
      context,
      timestamp: new Date().toISOString(),
    });
    console.error(`[${this.functionName}] Error collected:`, error.message, context || '');
  }

  hasErrors(): boolean {
    return this.errors.length > 0;
  }

  getErrorCount(): number {
    return this.errors.length;
  }

  getPrimaryError(): Error | null {
    return this.errors.length > 0 ? this.errors[0].error : null;
  }

  reportToSlack(): void {
    if (this.errors.length === 0) {
      return;
    }

    const message = this.formatPlainTextMessage();
    sendToSlack('database', message);
  }

<<<<<<< HEAD
  private formatConsolidatedMessage(): SlackMessage {
    const primaryError = this.errors[0].error;
    const emoji = this.getErrorEmoji(primaryError);
    const severity = this.getErrorSeverity(primaryError);
=======
  /**
   * Format all errors into a simple plain text message
   */
  private formatPlainTextMessage(): SlackMessage {
>>>>>>> de428ccf
    const errorCount = this.errors.length;
    const lines: string[] = [];

<<<<<<< HEAD
    const blocks: SlackBlock[] = [
      {
        type: 'header',
        text: {
          type: 'plain_text',
          text: `${emoji} ${this.functionName}/${this.action} - ${errorCount} error${errorCount > 1 ? 's' : ''}`,
          emoji: true,
        },
      },
      {
        type: 'section',
        fields: [
          { type: 'mrkdwn', text: `*Function:*\n\`${this.functionName}\`` },
          { type: 'mrkdwn', text: `*Action:*\n\`${this.action}\`` },
          { type: 'mrkdwn', text: `*Severity:*\n${severity}` },
          { type: 'mrkdwn', text: `*Request ID:*\n\`${this.requestId}\`` },
        ],
      },
      { type: 'divider' },
    ];

    const errorsToShow = this.errors.slice(0, 5);
    errorsToShow.forEach((collected, index) => {
      blocks.push({
        type: 'section',
        text: {
          type: 'mrkdwn',
          text: `*Error ${index + 1}:* \`${collected.error.name}\`\n${collected.context ? `_Context: ${collected.context}_\n` : ''}\`\`\`${collected.error.message}\`\`\``,
        },
=======
    // Header line
    lines.push(`[Edge Function Error] ${this.functionName}/${this.action}`);
    lines.push('');

    // Basic info
    lines.push(`Request ID: ${this.requestId}`);
    lines.push(`Timestamp: ${this.startTime}`);
    if (this.userId) {
      lines.push(`User ID: ${this.userId}`);
    }
    lines.push('');

    // Errors
    if (errorCount === 1) {
      const err = this.errors[0];
      lines.push(`Error Type: ${err.error.name}`);
      lines.push(`Message: ${err.error.message}`);
      if (err.context) {
        lines.push(`Context: ${err.context}`);
      }
    } else {
      lines.push(`Total Errors: ${errorCount}`);
      lines.push('');

      // Show up to 5 errors
      const errorsToShow = this.errors.slice(0, 5);
      errorsToShow.forEach((err, index) => {
        lines.push(`--- Error ${index + 1} ---`);
        lines.push(`Type: ${err.error.name}`);
        lines.push(`Message: ${err.error.message}`);
        if (err.context) {
          lines.push(`Context: ${err.context}`);
        }
        lines.push('');
>>>>>>> de428ccf
      });

<<<<<<< HEAD
    if (this.errors.length > 5) {
      blocks.push({
        type: 'context',
        elements: [
          { type: 'mrkdwn', text: `_+ ${this.errors.length - 5} more errors (check Supabase logs)_` },
        ],
      });
    }

    blocks.push({
      type: 'context',
      elements: [
        {
          type: 'mrkdwn',
          text: `Started: ${this.startTime}${this.userId ? ` | User: \`${this.userId}\`` : ''}`,
        },
      ],
    });

=======
      if (errorCount > 5) {
        lines.push(`... and ${errorCount - 5} more errors (check Supabase logs)`);
      }
    }

>>>>>>> de428ccf
    return {
      text: lines.join('\n'),
    };
  }
}

export function createErrorCollector(functionName: string, action: string): ErrorCollector {
  return new ErrorCollector(functionName, action);
}<|MERGE_RESOLUTION|>--- conflicted
+++ resolved
@@ -10,16 +10,7 @@
  */
 
 // Types
-<<<<<<< HEAD
-interface SlackBlock {
-  type: string;
-  text?: { type: string; text: string; emoji?: boolean };
-  fields?: { type: string; text: string }[];
-  elements?: { type: string; text: string }[];
-}
-=======
 // ─────────────────────────────────────────────────────────────
->>>>>>> de428ccf
 
 interface SlackMessage {
   text: string;
@@ -119,51 +110,13 @@
     sendToSlack('database', message);
   }
 
-<<<<<<< HEAD
-  private formatConsolidatedMessage(): SlackMessage {
-    const primaryError = this.errors[0].error;
-    const emoji = this.getErrorEmoji(primaryError);
-    const severity = this.getErrorSeverity(primaryError);
-=======
   /**
    * Format all errors into a simple plain text message
    */
   private formatPlainTextMessage(): SlackMessage {
->>>>>>> de428ccf
     const errorCount = this.errors.length;
     const lines: string[] = [];
 
-<<<<<<< HEAD
-    const blocks: SlackBlock[] = [
-      {
-        type: 'header',
-        text: {
-          type: 'plain_text',
-          text: `${emoji} ${this.functionName}/${this.action} - ${errorCount} error${errorCount > 1 ? 's' : ''}`,
-          emoji: true,
-        },
-      },
-      {
-        type: 'section',
-        fields: [
-          { type: 'mrkdwn', text: `*Function:*\n\`${this.functionName}\`` },
-          { type: 'mrkdwn', text: `*Action:*\n\`${this.action}\`` },
-          { type: 'mrkdwn', text: `*Severity:*\n${severity}` },
-          { type: 'mrkdwn', text: `*Request ID:*\n\`${this.requestId}\`` },
-        ],
-      },
-      { type: 'divider' },
-    ];
-
-    const errorsToShow = this.errors.slice(0, 5);
-    errorsToShow.forEach((collected, index) => {
-      blocks.push({
-        type: 'section',
-        text: {
-          type: 'mrkdwn',
-          text: `*Error ${index + 1}:* \`${collected.error.name}\`\n${collected.context ? `_Context: ${collected.context}_\n` : ''}\`\`\`${collected.error.message}\`\`\``,
-        },
-=======
     // Header line
     lines.push(`[Edge Function Error] ${this.functionName}/${this.action}`);
     lines.push('');
@@ -198,42 +151,27 @@
           lines.push(`Context: ${err.context}`);
         }
         lines.push('');
->>>>>>> de428ccf
       });
 
-<<<<<<< HEAD
-    if (this.errors.length > 5) {
-      blocks.push({
-        type: 'context',
-        elements: [
-          { type: 'mrkdwn', text: `_+ ${this.errors.length - 5} more errors (check Supabase logs)_` },
-        ],
-      });
-    }
-
-    blocks.push({
-      type: 'context',
-      elements: [
-        {
-          type: 'mrkdwn',
-          text: `Started: ${this.startTime}${this.userId ? ` | User: \`${this.userId}\`` : ''}`,
-        },
-      ],
-    });
-
-=======
       if (errorCount > 5) {
         lines.push(`... and ${errorCount - 5} more errors (check Supabase logs)`);
       }
     }
 
->>>>>>> de428ccf
     return {
       text: lines.join('\n'),
     };
   }
 }
 
+// ─────────────────────────────────────────────────────────────
+// Convenience Export
+// ─────────────────────────────────────────────────────────────
+
+/**
+ * Create error collector for a request
+ * Convenience function for cleaner imports
+ */
 export function createErrorCollector(functionName: string, action: string): ErrorCollector {
   return new ErrorCollector(functionName, action);
 }