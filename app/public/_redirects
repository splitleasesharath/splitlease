# Cloudflare Pages redirects and rewrites
# See: https://developers.cloudflare.com/pages/configuration/redirects/

# Handle view-split-lease page with clean URL structure
# Maps /view-split-lease/[listing-id] to view-split-lease.html
# The 200 status makes this a rewrite, not a redirect, keeping the URL intact
/view-split-lease/*  /view-split-lease.html  200

# Legacy support for old URL structure (redirect to new clean URLs)
/view-split-lease.html/:id  /view-split-lease/:id  301

# Handle account-profile page with clean URL structure
# Maps /account-profile/[user-id] to account-profile.html
/account-profile/*  /account-profile.html  200

# Handle self-listing page
<<<<<<< HEAD
/self-listing/*  /self-listing.html  200
=======
/self-listing.html  /self-listing.html  200
>>>>>>> 3539946a

# Handle guest-proposals page
/guest-proposals.html  /guest-proposals.html  200

# Handle search page
/search.html  /search.html  200

# Handle FAQ page
/faq.html  /faq.html  200

# Handle policies page
/policies.html  /policies.html  200

# Handle why-split-lease page
/why-split-lease.html  /why-split-lease.html  200

# Homepage
/  /index.html  200
/index.html  /index.html  200

# Note: Cloudflare Pages automatically serves /404.html for not found routes
# No explicit catch-all rule needed - native 404.html support handles this<|MERGE_RESOLUTION|>--- conflicted
+++ resolved
@@ -14,11 +14,7 @@
 /account-profile/*  /account-profile.html  200
 
 # Handle self-listing page
-<<<<<<< HEAD
-/self-listing/*  /self-listing.html  200
-=======
 /self-listing.html  /self-listing.html  200
->>>>>>> 3539946a
 
 # Handle guest-proposals page
 /guest-proposals.html  /guest-proposals.html  200
