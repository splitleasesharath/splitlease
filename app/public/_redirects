# Cloudflare Pages redirects and rewrites
# AUTO-GENERATED from routes.config.js - DO NOT EDIT MANUALLY
<<<<<<< HEAD
# Generated: 2025-12-18T14:17:38.416Z
=======
# Generated: 2025-12-18T14:18:31.207Z
>>>>>>> afc43b0c
#
# See: https://developers.cloudflare.com/pages/configuration/redirects/

# ===== DYNAMIC ROUTES (with parameters) =====
# These routes use _internal/ files to avoid Cloudflare's 308 redirects

# /view-split-lease → view-split-lease.html
/view-split-lease  /_internal/listing-view  200
/view-split-lease/  /_internal/listing-view  200
/view-split-lease/*  /_internal/listing-view  200

# /preview-split-lease → preview-split-lease.html
/preview-split-lease  /_internal/preview-listing-view  200
/preview-split-lease/  /_internal/preview-listing-view  200
/preview-split-lease/*  /_internal/preview-listing-view  200

# /guest-proposals → guest-proposals.html
/guest-proposals  /_internal/guest-proposals-view  200
/guest-proposals/  /_internal/guest-proposals-view  200
/guest-proposals/*  /_internal/guest-proposals-view  200

# /account-profile → account-profile.html
/account-profile/*  /account-profile.html  200

# /help-center/:category → help-center-category.html (wildcard only, base handled separately)
/help-center/*  /_internal/help-center-category-view  200

# /host-proposals → host-proposals.html
/host-proposals  /_internal/host-proposals-view  200
/host-proposals/  /_internal/host-proposals-view  200
/host-proposals/*  /_internal/host-proposals-view  200

# ===== STATIC PAGES =====

# Homepage
/  /index.html  200
/index.html  /index.html  200

# /search → search.html
/search  /_internal/search-view  200
/search/  /_internal/search-view  200

# /search-test
/search-test  /search-test.html  200
/search-test/  /search-test.html  200
/search-test.html  /search-test.html  200

# /help-center → help-center.html
/help-center  /_internal/help-center-view  200
/help-center/  /_internal/help-center-view  200

# /faq → faq.html
/faq  /_internal/faq-view  200
/faq/  /_internal/faq-view  200

# /policies → policies.html
/policies  /_internal/policies-view  200
/policies/  /_internal/policies-view  200

# /list-with-us → list-with-us.html
/list-with-us  /_internal/list-with-us-view  200
/list-with-us/  /_internal/list-with-us-view  200

# /why-split-lease → why-split-lease.html
/why-split-lease  /_internal/why-split-lease-view  200
/why-split-lease/  /_internal/why-split-lease-view  200

# /careers → careers.html
/careers  /_internal/careers-view  200
/careers/  /_internal/careers-view  200

# /about-us → about-us.html
/about-us  /_internal/about-us-view  200
/about-us/  /_internal/about-us-view  200

# /guest-success → guest-success.html
/guest-success  /_internal/guest-success-view  200
/guest-success/  /_internal/guest-success-view  200

# /host-success → host-success.html
/host-success  /_internal/host-success-view  200
/host-success/  /_internal/host-success-view  200

# /self-listing → self-listing.html
/self-listing  /_internal/self-listing-view  200
/self-listing/  /_internal/self-listing-view  200

# /self-listing-v2 → self-listing-v2.html
/self-listing-v2  /_internal/self-listing-v2-view  200
/self-listing-v2/  /_internal/self-listing-v2-view  200

# /listing-dashboard → listing-dashboard.html
/listing-dashboard  /_internal/listing-dashboard-view  200
/listing-dashboard/  /_internal/listing-dashboard-view  200

# /host-overview → host-overview.html
/host-overview  /_internal/host-overview-view  200
/host-overview/  /_internal/host-overview-view  200

# /favorite-listings → favorite-listings.html
/favorite-listings  /_internal/favorite-listings-view  200
/favorite-listings/  /_internal/favorite-listings-view  200

# /rental-application → rental-application.html
/rental-application  /_internal/rental-application-view  200
/rental-application/  /_internal/rental-application-view  200

# /reset-password → reset-password.html
/reset-password  /_internal/reset-password-view  200
/reset-password/  /_internal/reset-password-view  200

# /404
/404  /404.html  200
/404/  /404.html  200
/404.html  /404.html  200

# /messages → messages.html
/messages  /_internal/messages-view  200
/messages/  /_internal/messages-view  200

# /_internal-test
/_internal-test  /_internal-test.html  200
/_internal-test/  /_internal-test.html  200
/_internal-test.html  /_internal-test.html  200

# Note: Cloudflare Pages automatically serves /404.html for not found routes
# No explicit catch-all rule needed - native 404.html support handles this<|MERGE_RESOLUTION|>--- conflicted
+++ resolved
@@ -1,10 +1,6 @@
 # Cloudflare Pages redirects and rewrites
 # AUTO-GENERATED from routes.config.js - DO NOT EDIT MANUALLY
-<<<<<<< HEAD
-# Generated: 2025-12-18T14:17:38.416Z
-=======
 # Generated: 2025-12-18T14:18:31.207Z
->>>>>>> afc43b0c
 #
 # See: https://developers.cloudflare.com/pages/configuration/redirects/
 
