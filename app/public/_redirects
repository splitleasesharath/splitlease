--- conflicted
+++ resolved
@@ -1,10 +1,6 @@
 # Cloudflare Pages redirects and rewrites
 # AUTO-GENERATED from routes.config.js - DO NOT EDIT MANUALLY
-<<<<<<< HEAD
-# Generated: 2025-12-18T22:58:34.331Z
-=======
 # Generated: 2025-12-19T00:17:37.578Z
->>>>>>> a3f7d6b7
 #
 # See: https://developers.cloudflare.com/pages/configuration/redirects/
 
