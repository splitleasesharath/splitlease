# Cloudflare Pages redirects and rewrites
# AUTO-GENERATED from routes.config.js - DO NOT EDIT MANUALLY
<<<<<<< HEAD
# Generated: 2025-12-12T01:58:58.926Z
=======
# Generated: 2025-12-12T09:43:58.513Z
>>>>>>> fa15b79d
#
# See: https://developers.cloudflare.com/pages/configuration/redirects/

# ===== DYNAMIC ROUTES (with parameters) =====
# These routes use _internal/ files to avoid Cloudflare's 308 redirects

# /view-split-lease → view-split-lease.html
/view-split-lease  /_internal/listing-view  200
/view-split-lease/  /_internal/listing-view  200
/view-split-lease/*  /_internal/listing-view  200

# /preview-split-lease → preview-split-lease.html
/preview-split-lease  /_internal/preview-listing-view  200
/preview-split-lease/  /_internal/preview-listing-view  200
/preview-split-lease/*  /_internal/preview-listing-view  200

# /guest-proposals → guest-proposals.html
/guest-proposals  /_internal/guest-proposals-view  200
/guest-proposals/  /_internal/guest-proposals-view  200
/guest-proposals/*  /_internal/guest-proposals-view  200

# /account-profile → account-profile.html
/account-profile/*  /account-profile.html  200

# /help-center/:category → help-center-category.html (wildcard only, base handled separately)
/help-center/*  /_internal/help-center-category-view  200

# /host-proposals → host-proposals.html
/host-proposals  /_internal/host-proposals-view  200
/host-proposals/  /_internal/host-proposals-view  200
/host-proposals/*  /_internal/host-proposals-view  200

# ===== STATIC PAGES =====

# Homepage
/  /index.html  200
/index.html  /index.html  200

# /search → search.html
/search  /_internal/search-view  200
/search/  /_internal/search-view  200

# /search-test
/search-test  /search-test.html  200
/search-test/  /search-test.html  200
/search-test.html  /search-test.html  200

# /help-center → help-center.html
/help-center  /_internal/help-center-view  200
/help-center/  /_internal/help-center-view  200

# /faq → faq.html
/faq  /_internal/faq-view  200
/faq/  /_internal/faq-view  200

# /policies → policies.html
/policies  /_internal/policies-view  200
/policies/  /_internal/policies-view  200

# /list-with-us → list-with-us.html
/list-with-us  /_internal/list-with-us-view  200
/list-with-us/  /_internal/list-with-us-view  200

# /why-split-lease → why-split-lease.html
/why-split-lease  /_internal/why-split-lease-view  200
/why-split-lease/  /_internal/why-split-lease-view  200

# /careers → careers.html
/careers  /_internal/careers-view  200
/careers/  /_internal/careers-view  200

# /about-us → about-us.html
/about-us  /_internal/about-us-view  200
/about-us/  /_internal/about-us-view  200

# /guest-success → guest-success.html
/guest-success  /_internal/guest-success-view  200
/guest-success/  /_internal/guest-success-view  200

# /host-success → host-success.html
/host-success  /_internal/host-success-view  200
/host-success/  /_internal/host-success-view  200

# /self-listing
/self-listing  /self-listing.html  200
/self-listing/  /self-listing.html  200
/self-listing.html  /self-listing.html  200

# /self-listing-v2 → self-listing-v2.html
/self-listing-v2  /_internal/self-listing-v2-view  200
/self-listing-v2/  /_internal/self-listing-v2-view  200

# /listing-dashboard → listing-dashboard.html
/listing-dashboard  /_internal/listing-dashboard-view  200
/listing-dashboard/  /_internal/listing-dashboard-view  200

# /host-overview → host-overview.html
/host-overview  /_internal/host-overview-view  200
/host-overview/  /_internal/host-overview-view  200

# /favorite-listings
/favorite-listings  /favorite-listings.html  200
/favorite-listings/  /favorite-listings.html  200
/favorite-listings.html  /favorite-listings.html  200

# /rental-application
/rental-application  /rental-application.html  200
/rental-application/  /rental-application.html  200
/rental-application.html  /rental-application.html  200

# /reset-password → reset-password.html
/reset-password  /_internal/reset-password-view  200
/reset-password/  /_internal/reset-password-view  200

# /404
/404  /404.html  200
/404/  /404.html  200
/404.html  /404.html  200

# /_internal-test
/_internal-test  /_internal-test.html  200
/_internal-test/  /_internal-test.html  200
/_internal-test.html  /_internal-test.html  200

# Note: Cloudflare Pages automatically serves /404.html for not found routes
# No explicit catch-all rule needed - native 404.html support handles this<|MERGE_RESOLUTION|>--- conflicted
+++ resolved
@@ -1,10 +1,6 @@
 # Cloudflare Pages redirects and rewrites
 # AUTO-GENERATED from routes.config.js - DO NOT EDIT MANUALLY
-<<<<<<< HEAD
-# Generated: 2025-12-12T01:58:58.926Z
-=======
 # Generated: 2025-12-12T09:43:58.513Z
->>>>>>> fa15b79d
 #
 # See: https://developers.cloudflare.com/pages/configuration/redirects/
 
