--- conflicted
+++ resolved
@@ -1,10 +1,6 @@
 # Cloudflare Pages redirects and rewrites
 # AUTO-GENERATED from routes.config.js - DO NOT EDIT MANUALLY
-<<<<<<< HEAD
-# Generated: 2025-12-09T22:16:36.993Z
-=======
 # Generated: 2025-12-09T23:11:11.955Z
->>>>>>> 137dc404
 #
 # See: https://developers.cloudflare.com/pages/configuration/redirects/
 
