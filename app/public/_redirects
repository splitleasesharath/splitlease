# Cloudflare Pages redirects and rewrites
# AUTO-GENERATED from routes.config.js - DO NOT EDIT MANUALLY
<<<<<<< HEAD
# Generated: 2025-12-13T12:11:18.057Z
=======
# Generated: 2025-12-14T18:58:26.741Z
>>>>>>> 37550ba3
#
# See: https://developers.cloudflare.com/pages/configuration/redirects/

# ===== DYNAMIC ROUTES (with parameters) =====
# These routes use _internal/ files to avoid Cloudflare's 308 redirects

# /view-split-lease → view-split-lease.html
/view-split-lease  /_internal/listing-view  200
/view-split-lease/  /_internal/listing-view  200
/view-split-lease/*  /_internal/listing-view  200

# /preview-split-lease → preview-split-lease.html
/preview-split-lease  /_internal/preview-listing-view  200
/preview-split-lease/  /_internal/preview-listing-view  200
/preview-split-lease/*  /_internal/preview-listing-view  200

# /guest-proposals → guest-proposals.html
/guest-proposals  /_internal/guest-proposals-view  200
/guest-proposals/  /_internal/guest-proposals-view  200
/guest-proposals/*  /_internal/guest-proposals-view  200

# /account-profile → account-profile.html
/account-profile/*  /account-profile.html  200

# /help-center/:category → help-center-category.html (wildcard only, base handled separately)
/help-center/*  /_internal/help-center-category-view  200

# /host-proposals → host-proposals.html
/host-proposals  /_internal/host-proposals-view  200
/host-proposals/  /_internal/host-proposals-view  200
/host-proposals/*  /_internal/host-proposals-view  200

# ===== STATIC PAGES =====

# Homepage
/  /index.html  200
/index.html  /index.html  200

# /search → search.html
/search  /_internal/search-view  200
/search/  /_internal/search-view  200

# /search-test
/search-test  /search-test.html  200
/search-test/  /search-test.html  200
/search-test.html  /search-test.html  200

# /help-center → help-center.html
/help-center  /_internal/help-center-view  200
/help-center/  /_internal/help-center-view  200

# /faq → faq.html
/faq  /_internal/faq-view  200
/faq/  /_internal/faq-view  200

# /policies → policies.html
/policies  /_internal/policies-view  200
/policies/  /_internal/policies-view  200

# /list-with-us → list-with-us.html
/list-with-us  /_internal/list-with-us-view  200
/list-with-us/  /_internal/list-with-us-view  200

# /why-split-lease → why-split-lease.html
/why-split-lease  /_internal/why-split-lease-view  200
/why-split-lease/  /_internal/why-split-lease-view  200

# /careers → careers.html
/careers  /_internal/careers-view  200
/careers/  /_internal/careers-view  200

# /about-us → about-us.html
/about-us  /_internal/about-us-view  200
/about-us/  /_internal/about-us-view  200

# /guest-success → guest-success.html
/guest-success  /_internal/guest-success-view  200
/guest-success/  /_internal/guest-success-view  200

# /host-success → host-success.html
/host-success  /_internal/host-success-view  200
/host-success/  /_internal/host-success-view  200

# /self-listing
/self-listing  /self-listing.html  200
/self-listing/  /self-listing.html  200
/self-listing.html  /self-listing.html  200

# /self-listing-v2 → self-listing-v2.html
/self-listing-v2  /_internal/self-listing-v2-view  200
/self-listing-v2/  /_internal/self-listing-v2-view  200

# /listing-dashboard → listing-dashboard.html
/listing-dashboard  /_internal/listing-dashboard-view  200
/listing-dashboard/  /_internal/listing-dashboard-view  200

# /host-overview → host-overview.html
/host-overview  /_internal/host-overview-view  200
/host-overview/  /_internal/host-overview-view  200

# /favorite-listings → favorite-listings.html
/favorite-listings  /_internal/favorite-listings-view  200
/favorite-listings/  /_internal/favorite-listings-view  200

# /rental-application
/rental-application  /rental-application.html  200
/rental-application/  /rental-application.html  200
/rental-application.html  /rental-application.html  200

# /reset-password → reset-password.html
/reset-password  /_internal/reset-password-view  200
/reset-password/  /_internal/reset-password-view  200

# /404
/404  /404.html  200
/404/  /404.html  200
/404.html  /404.html  200

# /messages → messages.html
/messages  /_internal/messages-view  200
/messages/  /_internal/messages-view  200

# /_internal-test
/_internal-test  /_internal-test.html  200
/_internal-test/  /_internal-test.html  200
/_internal-test.html  /_internal-test.html  200

# Note: Cloudflare Pages automatically serves /404.html for not found routes
# No explicit catch-all rule needed - native 404.html support handles this<|MERGE_RESOLUTION|>--- conflicted
+++ resolved
@@ -1,10 +1,6 @@
 # Cloudflare Pages redirects and rewrites
 # AUTO-GENERATED from routes.config.js - DO NOT EDIT MANUALLY
-<<<<<<< HEAD
-# Generated: 2025-12-13T12:11:18.057Z
-=======
 # Generated: 2025-12-14T18:58:26.741Z
->>>>>>> 37550ba3
 #
 # See: https://developers.cloudflare.com/pages/configuration/redirects/
 
