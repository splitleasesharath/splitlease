# Cloudflare Pages redirects and rewrites
# AUTO-GENERATED from routes.config.js - DO NOT EDIT MANUALLY
<<<<<<< HEAD
# Generated: 2025-12-04T18:37:47.372Z
=======
# Generated: 2025-12-04T19:33:21.733Z
>>>>>>> 6a5ffd5d
#
# See: https://developers.cloudflare.com/pages/configuration/redirects/

# ===== DYNAMIC ROUTES (with parameters) =====
# These routes use _internal/ files to avoid Cloudflare's 308 redirects

# /view-split-lease → view-split-lease.html
/view-split-lease  /_internal/listing-view  200
/view-split-lease/  /_internal/listing-view  200
/view-split-lease/*  /_internal/listing-view  200

# /guest-proposals → guest-proposals.html
/guest-proposals  /_internal/guest-proposals-view  200
/guest-proposals/  /_internal/guest-proposals-view  200
/guest-proposals/*  /_internal/guest-proposals-view  200

# /account-profile → account-profile.html
/account-profile/*  /account-profile.html  200

# /help-center/:category → help-center-category.html (wildcard only, base handled separately)
/help-center/*  /_internal/help-center-category-view  200

# ===== STATIC PAGES =====

# Homepage
/  /index.html  200
/index.html  /index.html  200

# /search
/search.html  /search.html  200

# /search-test
/search-test.html  /search-test.html  200

# /help-center → help-center.html
/help-center  /_internal/help-center-view  200
/help-center/  /_internal/help-center-view  200

# /faq
/faq.html  /faq.html  200

# /policies
/policies.html  /policies.html  200

# /list-with-us
/list-with-us.html  /list-with-us.html  200

# /why-split-lease
/why-split-lease.html  /why-split-lease.html  200

# /careers
/careers.html  /careers.html  200

# /about-us
/about-us.html  /about-us.html  200

# /guest-success
/guest-success.html  /guest-success.html  200

# /host-success
/host-success.html  /host-success.html  200

# /self-listing
/self-listing.html  /self-listing.html  200

# /listing-dashboard
/listing-dashboard.html  /listing-dashboard.html  200

# /host-overview
/host-overview.html  /host-overview.html  200

# /favorite-listings
/favorite-listings.html  /favorite-listings.html  200

# /rental-application
/rental-application.html  /rental-application.html  200

# /404
/404.html  /404.html  200

# /_internal-test
/_internal-test.html  /_internal-test.html  200

# Note: Cloudflare Pages automatically serves /404.html for not found routes
# No explicit catch-all rule needed - native 404.html support handles this<|MERGE_RESOLUTION|>--- conflicted
+++ resolved
@@ -1,10 +1,6 @@
 # Cloudflare Pages redirects and rewrites
 # AUTO-GENERATED from routes.config.js - DO NOT EDIT MANUALLY
-<<<<<<< HEAD
-# Generated: 2025-12-04T18:37:47.372Z
-=======
 # Generated: 2025-12-04T19:33:21.733Z
->>>>>>> 6a5ffd5d
 #
 # See: https://developers.cloudflare.com/pages/configuration/redirects/
 
