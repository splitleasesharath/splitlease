--- conflicted
+++ resolved
@@ -287,12 +287,7 @@
 
       if (userData) {
         hostData = {
-<<<<<<< HEAD
-          _id: userData['Account - Host / Landlord'],  // host_account ID (keep for backwards compat)
-          userId: userData._id,  // user's Bubble ID (needed for messaging)
-=======
           _id: userData._id,
->>>>>>> 2ec9faf1
           'Name - First': userData['Name - First'],
           'Name - Last': userData['Name - Last'],
           'Profile Photo': userData['Profile Photo'],
