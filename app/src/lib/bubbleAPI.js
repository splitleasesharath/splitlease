/**
 * Bubble.io API Service - Edge Function Proxy
 *
 * ALL Bubble workflow calls now route through Supabase Edge Functions.
 * This ensures atomic operations and secure API key storage.
 *
 * NO FALLBACK: If Edge Function fails, we fail. No client-side retry logic.
 * API keys are stored server-side only in Supabase Secrets.
 *
 * Migration Status: ✅ MIGRATED TO EDGE FUNCTIONS
 */

import { supabase } from './supabase.js';

/**
 * Trigger a Bubble.io backend workflow via Edge Function
 * @deprecated Use specific functions like createListingInCode instead
 * @param {string} workflowName - Name of the workflow (not used - for backward compatibility)
 * @param {Object} parameters - Parameters to pass to the workflow (not used)
 * @returns {Promise<Object>} - Throws error (direct workflow calls not supported)
 */
export async function triggerBubbleWorkflow(workflowName, parameters = {}) {
  console.warn('[Bubble API] ⚠️ triggerBubbleWorkflow is deprecated and will be removed.');
  console.warn('[Bubble API] Direct Bubble workflow calls are not supported.');
  console.warn('[Bubble API] Use Edge Function proxies instead (e.g., createListingInCode).');
  throw new Error('Direct Bubble workflow calls are not supported. Use Edge Functions.');
}

/**
 * Create a new listing via Supabase Edge Function
 * Implements atomic operation: Create in Bubble → Fetch from Bubble → Sync to Supabase
 * NO FALLBACK - Throws if Edge Function fails
 *
 * @param {string} listingName - Name of the listing to create
 * @param {string} [userEmail] - Email of the logged-in user (optional)
 * @returns {Promise<Object>} - Synced listing data from Supabase
 */
export async function createListingInCode(listingName, userEmail = null) {
  console.log('[Bubble API] Creating listing via Edge Function');
  console.log('[Bubble API] Listing name:', listingName);
  console.log('[Bubble API] User email:', userEmail || 'Not provided (logged out)');

  if (!listingName?.trim()) {
    throw new Error('Listing name is required');
  }

  try {
    const { data, error } = await supabase.functions.invoke('bubble-proxy', {
      body: {
        action: 'create_listing',
        payload: {
          listing_name: listingName.trim(),
          user_email: userEmail,
        },
      },
    });

    if (error) {
      console.error('[Bubble API] Edge Function error:', error);
      throw new Error(error.message || 'Failed to create listing');
    }

    if (!data.success) {
      throw new Error(data.error || 'Unknown error');
    }

    console.log('[Bubble API] ✅ Listing created and synced:', data.data);
    return data.data;
  } catch (error) {
    console.error('[Bubble API] Failed to create listing:', error);
    throw error;
  }
<<<<<<< HEAD
}

/**
 * Fetch a listing object from Bubble Data API by ID
 * @param {string} listingId - The unique ID of the listing
 * @returns {Promise<Object>} - Listing data from Bubble
 */
export async function getListingById(listingId) {
  const config = getBubbleConfig();

  if (!config.apiKey) {
    throw new Error('Bubble API key is not configured');
  }

  // Bubble Data API endpoint: /obj/<data_type>/<unique_id>
  const url = `${config.baseUrl}/obj/listing/${listingId}`;

  console.log('[Bubble API] Fetching listing by ID:', listingId);
  console.log('[Bubble API] URL:', url);

  try {
    const response = await fetch(url, {
      method: 'GET',
      headers: {
        'Authorization': `Bearer ${config.apiKey}`,
      },
    });

    console.log('[Bubble API] Response status:', response.status, response.statusText);

    if (!response.ok) {
      const errorText = await response.text();
      console.error('[Bubble API] Error response:', errorText);
      throw new Error(`Failed to fetch listing: ${response.status} ${response.statusText}`);
    }

    const data = await response.json();
    console.log('[Bubble API] Listing data:', data);
    console.log('[Bubble API] Listing name:', data.response?.Name);

    return data.response || data;
  } catch (error) {
    console.error('[Bubble API] Failed to fetch listing:', error);
    throw error;
  }
}

/**
 * Create a new listing via Bubble backend workflow
 * @param {string} listingName - Name of the listing to create
 * @param {string} [userEmail] - Email of the logged-in user (optional)
 * @returns {Promise<Object>} - Response containing listing ID
 */
export async function createListingInCode(listingName, userEmail = null) {
  const parameters = {
    listing_name: listingName,
  };

  // Only include user_email if provided (logged-in users)
  if (userEmail) {
    parameters.user_email = userEmail;
  }

  console.log('[Bubble API] Creating listing in code');
  console.log('[Bubble API] Listing name:', listingName);
  console.log('[Bubble API] User email:', userEmail || 'Not provided (logged out)');

  return await triggerBubbleWorkflow('listing_creation_in_code', parameters);
=======
>>>>>>> e2b1dcd4
}<|MERGE_RESOLUTION|>--- conflicted
+++ resolved
@@ -70,75 +70,4 @@
     console.error('[Bubble API] Failed to create listing:', error);
     throw error;
   }
-<<<<<<< HEAD
-}
-
-/**
- * Fetch a listing object from Bubble Data API by ID
- * @param {string} listingId - The unique ID of the listing
- * @returns {Promise<Object>} - Listing data from Bubble
- */
-export async function getListingById(listingId) {
-  const config = getBubbleConfig();
-
-  if (!config.apiKey) {
-    throw new Error('Bubble API key is not configured');
-  }
-
-  // Bubble Data API endpoint: /obj/<data_type>/<unique_id>
-  const url = `${config.baseUrl}/obj/listing/${listingId}`;
-
-  console.log('[Bubble API] Fetching listing by ID:', listingId);
-  console.log('[Bubble API] URL:', url);
-
-  try {
-    const response = await fetch(url, {
-      method: 'GET',
-      headers: {
-        'Authorization': `Bearer ${config.apiKey}`,
-      },
-    });
-
-    console.log('[Bubble API] Response status:', response.status, response.statusText);
-
-    if (!response.ok) {
-      const errorText = await response.text();
-      console.error('[Bubble API] Error response:', errorText);
-      throw new Error(`Failed to fetch listing: ${response.status} ${response.statusText}`);
-    }
-
-    const data = await response.json();
-    console.log('[Bubble API] Listing data:', data);
-    console.log('[Bubble API] Listing name:', data.response?.Name);
-
-    return data.response || data;
-  } catch (error) {
-    console.error('[Bubble API] Failed to fetch listing:', error);
-    throw error;
-  }
-}
-
-/**
- * Create a new listing via Bubble backend workflow
- * @param {string} listingName - Name of the listing to create
- * @param {string} [userEmail] - Email of the logged-in user (optional)
- * @returns {Promise<Object>} - Response containing listing ID
- */
-export async function createListingInCode(listingName, userEmail = null) {
-  const parameters = {
-    listing_name: listingName,
-  };
-
-  // Only include user_email if provided (logged-in users)
-  if (userEmail) {
-    parameters.user_email = userEmail;
-  }
-
-  console.log('[Bubble API] Creating listing in code');
-  console.log('[Bubble API] Listing name:', listingName);
-  console.log('[Bubble API] User email:', userEmail || 'Not provided (logged out)');
-
-  return await triggerBubbleWorkflow('listing_creation_in_code', parameters);
-=======
->>>>>>> e2b1dcd4
 }