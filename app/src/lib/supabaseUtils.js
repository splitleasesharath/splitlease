/**
 * Supabase Utilities Module
 *
 * Centralized data fetching logic for photos, hosts, and amenities.
 * Follows NO FALLBACK principle - returns real data or empty/null values.
 *
 * @module supabaseUtils
 */

import { supabase } from './supabase.js';
import { DATABASE } from './constants.js';

/**
 * Parse a value that may be a native array or stringified JSON array
 *
 * Supabase JSONB fields can be returned as either:
 * - Native JavaScript arrays: ["Monday", "Tuesday"]
 * - Stringified JSON arrays: '["Monday", "Tuesday"]'
 *
 * This utility handles both cases robustly, following the NO FALLBACK principle.
 *
 * @param {any} value - Value from Supabase JSONB field
 * @returns {Array} - Parsed array or empty array if parsing fails
 */
export function parseJsonArray(value) {
  // Already a native array? Return as-is
  if (Array.isArray(value)) {
    return value;
  }

  // Stringified JSON? Try to parse
  if (typeof value === 'string') {
    try {
      const parsed = JSON.parse(value);
      // Verify the parsed result is actually an array
      return Array.isArray(parsed) ? parsed : [];
    } catch (error) {
      console.warn('Failed to parse JSON array:', { value, error: error.message });
      return []; // Return empty array - NO FALLBACK to hardcoded data
    }
  }

  // Unexpected type (null, undefined, object, number, etc.)
  if (value != null) {
    console.warn('Unexpected type for JSONB array field:', { type: typeof value, value });
  }
  return []; // Return empty array - NO FALLBACK
}

/**
 * Fetch photo URLs in batch from database
 * @param {Array<string>} photoIds - Array of photo IDs to fetch
 * @returns {Promise<Object>} Map of photo ID to photo URL
 */
export async function fetchPhotoUrls(photoIds) {
  console.log('🔍 fetchPhotoUrls called with', photoIds?.length || 0, 'photo IDs');

  if (!photoIds || photoIds.length === 0) {
    console.log('⚠️ fetchPhotoUrls: No photo IDs provided, returning empty map');
    return {};
  }

  console.log('🔍 fetchPhotoUrls: Sample IDs:', photoIds.slice(0, 3));

  try {
    console.log('🔍 fetchPhotoUrls: Querying listing_photo table...');
    const { data, error } = await supabase
      .from('listing_photo')
      .select('_id, Photo')
      .in('_id', photoIds);

    console.log('🔍 fetchPhotoUrls: Query completed', {
      dataLength: data?.length || 0,
      error: error?.message || null
    });

    if (error) {
      console.error('❌ Error fetching photos:', error);
      return {};
    }

    if (!data || data.length === 0) {
      console.warn('⚠️ fetchPhotoUrls: Query returned no data for', photoIds.length, 'IDs');
      return {};
    }

    // Create a map of photo ID to URL
    const photoMap = {};
    data.forEach(photo => {
      if (photo.Photo) {
        // Add https: protocol if URL starts with //
        let photoUrl = photo.Photo;
        if (photoUrl.startsWith('//')) {
          photoUrl = 'https:' + photoUrl;
        }
        photoMap[photo._id] = photoUrl;
      }
    });

    console.log(`✅ Fetched ${Object.keys(photoMap).length} photo URLs from ${data.length} records`);
    return photoMap;
  } catch (error) {
    console.error('❌ Error in fetchPhotoUrls:', error);
    return {};
  }
}

/**
 * Fetch host data in batch from database
 * After migration, hostIds are always user._id values (Host User column)
 * @param {Array<string>} hostIds - Array of host IDs (user._id)
 * @returns {Promise<Object>} Map of host ID to host data {name, image, verified}
 */
export async function fetchHostData(hostIds) {
  if (!hostIds || hostIds.length === 0) {
    return {};
  }

  const hostMap = {};

  try {
    // hostIds are user._id values (Host User column contains user._id directly)
    const { data: userData, error: userError } = await supabase
      .from('user')
      .select('_id, "Name - Full", "Profile Photo"')
      .in('_id', hostIds);

    if (userError) {
      console.error('❌ Error fetching user data by _id:', userError);
    }

<<<<<<< HEAD
    // Create user map
    const userMap = {};
    userData.forEach(user => {
      // Add https: protocol if profile photo URL starts with //
      let profilePhoto = user['Profile Photo'];
      if (profilePhoto && profilePhoto.startsWith('//')) {
        profilePhoto = 'https:' + profilePhoto;
      }

      userMap[user._id] = {
        userId: user._id,  // User's Bubble ID (needed for messaging)
        name: user['Name - Full'] || null,
        image: profilePhoto || null,
        verified: false // TODO: Add verification logic when available
      };
    });

    // Create host map keyed by account_host ID
    const hostMap = {};
    accountHostData.forEach(account => {
      const userId = account.User;
      if (userId && userMap[userId]) {
        hostMap[account._id] = userMap[userId];
      }
    });
=======
    // Process users found by _id
    if (userData && userData.length > 0) {
      userData.forEach(user => {
        let profilePhoto = user['Profile Photo'];
        if (profilePhoto && profilePhoto.startsWith('//')) {
          profilePhoto = 'https:' + profilePhoto;
        }
        hostMap[user._id] = {
          name: user['Name - Full'] || null,
          image: profilePhoto || null,
          verified: false
        };
      });
    }
>>>>>>> 2ec9faf1

    console.log(`✅ Fetched host data for ${Object.keys(hostMap).length} hosts`);
    return hostMap;
  } catch (error) {
    console.error('❌ Error in fetchHostData:', error);
    return {};
  }
}

/**
 * Extract photos from Supabase photos field.
 * Handles three formats:
 * 1. Embedded objects: [{id, url, Photo, ...}, ...]
 * 2. Direct URL strings: ["https://...", "https://...", ...]
 * 3. Legacy IDs (deprecated): ["photoId1", "photoId2"] - requires photoMap
 *
 * @param {Array|string} photosField - Array of photo objects/URLs/IDs or JSON string
 * @param {Object} photoMap - Map of photo IDs to URLs (only needed for legacy ID format)
 * @param {string} listingId - Listing ID for debugging purposes
 * @returns {Array<string>} Array of photo URLs (empty array if none found)
 */
export function extractPhotos(photosField, photoMap = {}, listingId = null) {
  // Handle double-encoded JSONB using the centralized parser
  const photos = parseJsonArray(photosField);

  if (photos.length === 0) {
    return []; // Return empty array - NO FALLBACK
  }

  const photoUrls = [];

  for (const photo of photos) {
    // New embedded format: photo is an object with url/Photo field
    if (typeof photo === 'object' && photo !== null) {
      // Extract URL from object (prefer 'url' then 'Photo')
      let photoUrl = photo.url || photo.Photo || null;

      if (photoUrl) {
        // Add https: protocol if URL starts with //
        if (photoUrl.startsWith('//')) {
          photoUrl = 'https:' + photoUrl;
        }
        photoUrls.push(photoUrl);
      }
      continue;
    }

    // String format: could be a direct URL or a legacy ID
    if (typeof photo === 'string') {
      // Check if it's already a valid URL (starts with http://, https://, or //)
      if (photo.startsWith('http://') || photo.startsWith('https://') || photo.startsWith('//')) {
        let photoUrl = photo;
        // Add https: protocol if URL starts with //
        if (photoUrl.startsWith('//')) {
          photoUrl = 'https:' + photoUrl;
        }
        photoUrls.push(photoUrl);
        continue;
      }

      // Legacy format: photo is an ID string - look up in photoMap
      const url = photoMap[photo];
      if (url) {
        photoUrls.push(url);
      }
      continue;
    }
  }

  if (photoUrls.length === 0) {
    console.warn(`⚠️ Listing ${listingId}: NO VALID PHOTO URLS RESOLVED`);
  }

  return photoUrls; // Return all actual photos
}

/**
 * Parse amenities from database fields and return prioritized list with icons
 * @param {Object} dbListing - Raw listing from database
 * @returns {Array} Array of amenity objects with icon, name, and priority
 */
export function parseAmenities(dbListing) {
  // Amenities map with icons and priority (lower = higher priority)
  const amenitiesMap = {
    'wifi': { icon: '📶', name: 'WiFi', priority: 1 },
    'furnished': { icon: '🛋️', name: 'Furnished', priority: 2 },
    'pet': { icon: '🐕', name: 'Pet-Friendly', priority: 3 },
    'dog': { icon: '🐕', name: 'Pet-Friendly', priority: 3 },
    'cat': { icon: '🐕', name: 'Pet-Friendly', priority: 3 },
    'washer': { icon: '🧺', name: 'Washer/Dryer', priority: 4 },
    'dryer': { icon: '🧺', name: 'Washer/Dryer', priority: 4 },
    'parking': { icon: '🅿️', name: 'Parking', priority: 5 },
    'elevator': { icon: '🏢', name: 'Elevator', priority: 6 },
    'gym': { icon: '💪', name: 'Gym', priority: 7 },
    'doorman': { icon: '🚪', name: 'Doorman', priority: 8 },
    'ac': { icon: '❄️', name: 'A/C', priority: 9 },
    'air conditioning': { icon: '❄️', name: 'A/C', priority: 9 },
    'kitchen': { icon: '🍳', name: 'Kitchen', priority: 10 },
    'balcony': { icon: '🌿', name: 'Balcony', priority: 11 },
    'workspace': { icon: '💻', name: 'Workspace', priority: 12 },
    'desk': { icon: '💻', name: 'Workspace', priority: 12 }
  };

  const amenities = [];
  const foundAmenities = new Set(); // Track which amenities we've already added

  // Check Features field (if it exists as a string or array)
  const features = dbListing['Features'];
  if (features) {
    const featureText = typeof features === 'string' ? features.toLowerCase() : '';

    for (const [key, amenity] of Object.entries(amenitiesMap)) {
      if (featureText.includes(key) && !foundAmenities.has(amenity.name)) {
        amenities.push(amenity);
        foundAmenities.add(amenity.name);
      }
    }
  }

  // Check Kitchen Type field - if it's "Full Kitchen", add kitchen amenity
  const kitchenType = dbListing['Kitchen Type'];
  if (kitchenType && kitchenType.toLowerCase().includes('kitchen') && !foundAmenities.has('Kitchen')) {
    amenities.push(amenitiesMap['kitchen']);
    foundAmenities.add('Kitchen');
  }

  // Sort by priority (lower number = higher priority)
  amenities.sort((a, b) => a.priority - b.priority);

  return amenities; // Return empty array if no amenities found - this is truthful, not a fallback
}<|MERGE_RESOLUTION|>--- conflicted
+++ resolved
@@ -129,33 +129,6 @@
       console.error('❌ Error fetching user data by _id:', userError);
     }
 
-<<<<<<< HEAD
-    // Create user map
-    const userMap = {};
-    userData.forEach(user => {
-      // Add https: protocol if profile photo URL starts with //
-      let profilePhoto = user['Profile Photo'];
-      if (profilePhoto && profilePhoto.startsWith('//')) {
-        profilePhoto = 'https:' + profilePhoto;
-      }
-
-      userMap[user._id] = {
-        userId: user._id,  // User's Bubble ID (needed for messaging)
-        name: user['Name - Full'] || null,
-        image: profilePhoto || null,
-        verified: false // TODO: Add verification logic when available
-      };
-    });
-
-    // Create host map keyed by account_host ID
-    const hostMap = {};
-    accountHostData.forEach(account => {
-      const userId = account.User;
-      if (userId && userMap[userId]) {
-        hostMap[account._id] = userMap[userId];
-      }
-    });
-=======
     // Process users found by _id
     if (userData && userData.length > 0) {
       userData.forEach(user => {
@@ -170,7 +143,6 @@
         };
       });
     }
->>>>>>> 2ec9faf1
 
     console.log(`✅ Fetched host data for ${Object.keys(hostMap).length} hosts`);
     return hostMap;
