/* ========================================
   FULL-SCREEN TWO-PANEL SEARCH PAGE
   No header - Clean 45%-55% split layout
   ======================================== */

/* Reset any existing padding from search-page */
.search-page {
  padding-top: 0 !important;
  margin: 0;
  height: 100vh;
  width: 100vw;
  overflow: hidden;
}

/* Two-Column Layout: 45% listings, 55% map */
.two-column-layout {
  display: flex;
  width: 100%;
  height: 100vh;
  margin: 0;
  padding: 0;
  gap: 0;
  max-width: 100%;
}

/* ========================================
   LEFT COLUMN: Listings (45%)
   ======================================== */

.listings-column {
  flex: 0 0 45%;
  height: 100vh;
  display: flex;
  flex-direction: column;
  overflow: hidden;
  background: #ffffff;
  border-right: 1px solid #e5e7eb;
}

/* Inline Filters - All filters in single horizontal container */
.inline-filters {
  flex-shrink: 0;
  display: flex;
  flex-wrap: wrap;
  align-items: flex-start;
  gap: 0.5rem;
  padding: 1rem 1.5rem;
  background: white;
  border-bottom: 1px solid #e5e7eb;
  overflow-x: auto;
}

.inline-filters .filter-group {
  flex: 0 0 auto;
  min-width: 140px;
  position: relative;
  padding-top: 0.5rem;
}

.inline-filters .filter-group.compact {
  flex: 0 0 auto;
  min-width: 140px;
  position: relative;
  padding-top: 0.5rem;
}

/* Schedule Selector Group - No overrides needed, component handles its own styling */
.inline-filters .filter-group.schedule-selector-group {
  flex: 0 0 auto;
  min-width: auto;
  display: flex;
  align-items: center;
  padding-top: 0;
}

.inline-filters .filter-group label {
  position: absolute;
  top: 0;
  left: 0.75rem;
  background: white;
  padding: 0 0.375rem;
  font-size: 0.675rem;
  font-weight: 600;
  color: #6b7280;
  text-transform: uppercase;
  letter-spacing: 0.025em;
  z-index: 1;
  pointer-events: none;
}

.inline-filters .filter-select {
  width: 100%;
  padding: 0.55rem 0.75rem;
  padding-top: 0.65rem;
  border: 1px solid #d1d5db;
  border-radius: 6px;
  font-size: 0.875rem;
  background: white;
  cursor: pointer;
  transition: border-color 0.2s;
  min-height: 44px;
}

.inline-filters .filter-select:hover {
  border-color: #9ca3af;
}

.inline-filters .filter-select:focus {
  outline: none;
  border-color: #5b21b6;
  box-shadow: 0 0 0 3px rgba(91, 33, 182, 0.1);
}

/* Neighborhood Multi-Select Dropdown */
.inline-filters .neighborhoods-group {
  position: relative;
  min-width: 240px;
}

/* Desktop: Force neighborhood and borough to wrap by making neighborhood wider */
@media (min-width: 769px) {
  .inline-filters .neighborhoods-group {
    flex: 1 1 auto;
    min-width: 600px; /* Force wrapping - schedule selector + neighborhood = ~900px, forcing borough to next line */
    max-width: 800px;
  }
}

.inline-filters .neighborhood-search {
  width: 100%;
  padding: 0.55rem 0.75rem;
  padding-top: 0.65rem;
  border: 1px solid #d1d5db;
  border-radius: 6px;
  font-size: 0.875rem;
  background: white;
  cursor: text;
  transition: border-color 0.2s;
  min-height: 44px;
}

.inline-filters .neighborhood-search:hover {
  border-color: #9ca3af;
}

.inline-filters .neighborhood-search:focus {
  outline: none;
  border-color: #5b21b6;
  box-shadow: 0 0 0 3px rgba(91, 33, 182, 0.1);
}

/* Selected Neighborhood Chips */
.selected-neighborhoods-chips {
  display: flex;
  flex-wrap: wrap;
  gap: 0.5rem;
  margin-top: 0.5rem;
  margin-bottom: 0.5rem;
}

.neighborhood-chip {
  display: inline-flex;
  align-items: center;
  gap: 0.5rem;
  padding: 0.375rem 0.75rem;
  background: #31135D;
  color: white;
  border-radius: 6px;
  font-size: 0.8125rem;
  font-weight: 500;
  line-height: 1.2;
  transition: all 0.2s ease;
  animation: chipFadeIn 0.2s ease;
}

@keyframes chipFadeIn {
  from {
    opacity: 0;
    transform: scale(0.8);
  }
  to {
    opacity: 1;
    transform: scale(1);
  }
}

.neighborhood-chip:hover {
  background: #251047;
  transform: translateY(-1px);
  box-shadow: 0 2px 4px rgba(49, 19, 93, 0.2);
}

.neighborhood-chip-remove {
  display: flex;
  align-items: center;
  justify-content: center;
  width: 16px;
  height: 16px;
  background: rgba(255, 255, 255, 0.2);
  border-radius: 50%;
  cursor: pointer;
  transition: background 0.2s ease;
  font-size: 12px;
  line-height: 1;
  padding: 0;
  border: none;
  color: white;
}

.neighborhood-chip-remove:hover {
  background: rgba(255, 255, 255, 0.3);
}

/* Neighborhood Dropdown List */
.neighborhood-list {
  display: none;
  position: absolute;
  top: 100%;
  left: 0;
  right: 0;
  margin-top: 0.25rem;
<<<<<<< HEAD
  max-height: 500px;
=======
  min-height: 200px;
  max-height: 400px;
>>>>>>> 3539946a
  overflow-y: auto;
  background: white;
  border: 1px solid #e5e7eb;
  border-radius: 8px;
  box-shadow: 0 4px 12px rgba(0, 0, 0, 0.1);
  z-index: 1000;
  padding: 0.5rem;
}

/* Show dropdown when search input is focused or when hovering over the list */
.neighborhood-search:focus ~ .neighborhood-list,
.neighborhood-list:hover {
  display: block;
}

.neighborhood-list label {
  display: block;
  padding: 0.5rem;
  cursor: pointer;
  font-size: 0.875rem;
  border-radius: 4px;
  transition: background 0.15s ease;
  font-weight: normal;
  text-transform: none;
  letter-spacing: normal;
}

.neighborhood-list label:hover {
  background: #f3f4f6;
}

.neighborhood-list input[type="checkbox"] {
  margin-right: 0.5rem;
  cursor: pointer;
  accent-color: #5b21b6;
}

/* Listings Count */
.listings-count {
  flex-shrink: 0;
  padding: 0.75rem 1.5rem;
  background: #f9fafb;
  border-bottom: 1px solid #e5e7eb;
  font-size: 0.875rem;
  color: #374151;
}

.listings-count strong {
  font-weight: 600;
  color: #111827;
}

/* Listings Content - Scrollable */
.listings-content {
  flex: 1;
  overflow-y: auto;
  overflow-x: hidden;
  padding: 1rem 1.5rem;
  background: #f9fafb;
}

/* Listings Container */
.listings-container {
  display: flex;
  flex-direction: column;
  gap: 1.25rem;
  width: 100%;
}

/* ========================================
   RIGHT COLUMN: Map (55%)
   ======================================== */

.map-column {
  flex: 0 0 55%;
  height: 100vh;
  display: flex;
  flex-direction: column;
  overflow: hidden;
  position: relative;
  background: #f3f4f6;
}

/* Map Header - Logo and Hamburger Menu */
.map-header {
  flex-shrink: 0;
  display: flex;
  align-items: center;
  justify-content: space-between;
  padding: 0.75rem 1.5rem;
  background: white;
  border-bottom: 1px solid #e5e7eb;
  z-index: 20;
  position: relative;
  height: 60px;
}

.map-logo {
  display: flex;
  align-items: center;
  gap: 0.625rem;
  text-decoration: none;
  font-weight: 600;
  color: #1f2937;
  transition: opacity 0.2s;
}

.map-logo:hover {
  opacity: 0.8;
}

.map-logo .logo-icon {
  flex-shrink: 0;
  width: 36px;
  height: 36px;
  aspect-ratio: 1 / 1;
  border-radius: 50%;
  object-fit: cover;
}

.map-logo .logo-text {
  font-size: 1.125rem;
  white-space: nowrap;
}

/* Hamburger Menu Button - Scoped to search page only */
.search-page .hamburger-menu {
  display: flex;
  align-items: center;
  gap: 0.5rem;
  padding: 0.5rem 1rem;
  background: transparent;
  border: 1px solid #d1d5db;
  border-radius: 8px;
  cursor: pointer;
  font-size: 0.875rem;
  font-weight: 500;
  color: #374151;
  transition: all 0.2s;
}

.search-page .hamburger-menu:hover {
  background: #f9fafb;
  border-color: #9ca3af;
}

.search-page .hamburger-menu svg {
  color: #6b7280;
}

/* Header Dropdown Menu */
.header-dropdown {
  position: absolute;
  top: calc(100% + 0.5rem);
  right: 1.5rem;
  background: white;
  border: 1px solid #e5e7eb;
  border-radius: 12px;
  box-shadow: 0 10px 25px rgba(0, 0, 0, 0.1);
  min-width: 220px;
  padding: 0.5rem;
  z-index: 30;
  animation: dropdownFadeIn 0.2s ease-out;
}

@keyframes dropdownFadeIn {
  from {
    opacity: 0;
    transform: translateY(-10px);
  }
  to {
    opacity: 1;
    transform: translateY(0);
  }
}

.header-dropdown a {
  display: block;
  padding: 0.75rem 1rem;
  color: #374151;
  text-decoration: none;
  font-size: 0.875rem;
  border-radius: 8px;
  transition: background 0.2s;
}

.header-dropdown a:hover {
  background: #f3f4f6;
  color: #5b21b6;
}

/* Google Map Container */
.google-map-container {
  flex: 1;
  position: relative;
  width: 100%;
  height: calc(100vh - 60px);
  background: #f3f4f6;
  overflow: hidden;
}

.google-map {
  width: 100%;
  height: 100%;
}

.map-column > .google-map-container {
  flex: 1;
  height: 100% !important;
  width: 100% !important;
}

/* ========================================
   LISTING CARDS - Styled in listings.css
   No overrides needed here - using horizontal layout from listings.css
   ======================================== */

/* ========================================
   LOADING & ERROR STATES
   ======================================== */

.loading-skeleton {
  display: flex;
  flex-direction: column;
  gap: 1.25rem;
}

.skeleton-card {
  background: white;
  border-radius: 12px;
  overflow: hidden;
  animation: pulse 1.5s ease-in-out infinite;
}

.skeleton-image {
  width: 100%;
  aspect-ratio: 16 / 10;
  background: #e5e7eb;
}

.skeleton-content {
  padding: 1rem;
}

.skeleton-line {
  height: 12px;
  background: #e5e7eb;
  border-radius: 4px;
  margin-bottom: 0.5rem;
}

@keyframes pulse {
  0%, 100% {
    opacity: 1;
  }
  50% {
    opacity: 0.5;
  }
}

.error-message,
.no-results-notice {
  display: flex;
  flex-direction: column;
  align-items: center;
  justify-content: center;
  padding: 3rem 2rem;
  text-align: center;
}

.error-message svg,
.no-results-notice svg {
  color: #9ca3af;
  margin-bottom: 1rem;
}

.error-message h3,
.no-results-notice h3 {
  font-size: 1.25rem;
  font-weight: 600;
  color: #1f2937;
  margin: 0 0 0.5rem 0;
}

.error-message p,
.no-results-notice p {
  font-size: 0.875rem;
  color: #6b7280;
  margin: 0 0 1.5rem 0;
}

.retry-btn,
.reset-filters-btn {
  padding: 0.75rem 1.5rem;
  background: #5b21b6;
  color: white;
  border: none;
  border-radius: 8px;
  font-size: 0.875rem;
  font-weight: 600;
  cursor: pointer;
  transition: background 0.2s;
}

.retry-btn:hover,
.reset-filters-btn:hover {
  background: #4c1d95;
}

/* ========================================
   RESPONSIVE DESIGN
   ======================================== */

@media (max-width: 1200px) {
  .listings-column {
    flex: 0 0 50%;
  }

  .map-column {
    flex: 0 0 50%;
  }
}

@media (max-width: 1024px) {
  .two-column-layout {
    flex-direction: column;
  }

  .listings-column {
    flex: 0 0 100%;
    height: 50vh;
  }

  .map-column {
    flex: 0 0 100%;
    height: 50vh;
  }
}

/* Mobile Filter Bar - Sticky at top */
.mobile-filter-bar {
  display: none;
  position: sticky;
  top: 0;
  z-index: 100;
  background: white;
  border-bottom: 1px solid #e5e7eb;
  padding: 0.75rem 1rem;
  gap: 0.5rem;
  box-shadow: 0 2px 4px rgba(0, 0, 0, 0.05);
}

/* Mobile Schedule Selector - Hide on desktop */
.mobile-schedule-selector {
  display: none;
}

/* Mobile filter close button - Hide on desktop */
.mobile-filter-close-btn {
  display: none;
}

.filter-toggle-btn,
.map-toggle-btn {
  flex: 1;
  display: flex;
  align-items: center;
  justify-content: center;
  gap: 0.5rem;
  padding: 0.75rem 1rem;
  background: white;
  border: 1px solid #d1d5db;
  border-radius: 8px;
  font-size: 0.875rem;
  font-weight: 600;
  color: #374151;
  cursor: pointer;
  transition: all 0.2s;
}

.filter-toggle-btn:hover,
.map-toggle-btn:hover {
  background: #f9fafb;
  border-color: #9ca3af;
}

.filter-toggle-btn:active,
.map-toggle-btn:active {
  background: #f3f4f6;
}

@media (max-width: 768px) {
  /* Show mobile filter bar */
  .mobile-filter-bar {
    display: flex;
    position: fixed;
    top: 0;
    left: 0;
    right: 0;
    z-index: 100;
  }

  /* Hide hamburger menu on mobile */
  .search-page .hamburger-menu {
    display: none;
  }

  /* Mobile schedule selector - always visible, fixed below filter bar */
  .mobile-schedule-selector {
    display: block;
    flex-shrink: 0;
    padding: 0.75rem 1rem;
    background: white;
    border-bottom: 1px solid #e5e7eb;
    position: fixed;
    top: 60px;
    left: 0;
    right: 0;
    z-index: 100;
  }

  /* Listings column on mobile - adjust for fixed headers */
  .listings-column {
    padding-top: 140px; /* Filter bar (60px) + Schedule selector (80px) */
  }

  /* Listings count - directly below schedule selector, not sticky */
  .listings-count {
    position: relative;
    top: 0;
    z-index: 10;
    background: #f9fafb;
    margin-top: 0;
  }

  /* Listings content takes remaining space */
  .listings-content {
    min-height: calc(100vh - 140px - 50px); /* Full height minus headers and count */
  }

  /* Hide inline filters by default on mobile - IMPROVED MOBILE DESIGN */
  .inline-filters {
    display: none;
    flex-direction: column;
    gap: 0;
    position: fixed;
    top: 0;
    left: 0;
    width: 100%;
    height: 100vh;
    background: white;
    z-index: 2000;
    padding: 1rem;
    overflow-y: auto;
  }

  /* Show inline filters when filter panel is active */
  .inline-filters.active {
    display: flex;
  }

  /* Hide schedule selector in inline-filters on mobile (it's shown separately) */
  .inline-filters .filter-group.schedule-selector-group {
    display: none;
  }

  /* When filters are active, show all filter groups except schedule selector - IMPROVED SPACING */
  .inline-filters.active .filter-group:not(.schedule-selector-group) {
    display: flex;
    flex-direction: column;
    width: 100%;
    min-width: 100%;
    margin-bottom: 1.5rem;
  }

  /* Ensure neighborhood group gets proper spacing too */
  .inline-filters.active .neighborhoods-group {
    width: 100%;
    margin-bottom: 1.5rem;
  }

  /* Mobile filter close button - IMPROVED CIRCULAR DESIGN */
  .mobile-filter-close-btn {
    /* Transform to circular × button */
    position: fixed;
    top: 1rem;
    right: 1rem;
    width: 40px;
    height: 40px;
    background: white;
    border: 1px solid #d1d5db;
    border-radius: 50%;
    display: flex;
    align-items: center;
    justify-content: center;
    font-size: 20px;
    font-weight: 400;
    cursor: pointer;
    z-index: 2001;
    box-shadow: 0 2px 8px rgba(0, 0, 0, 0.1);
    transition: all 0.2s;
    color: #6b7280;
    line-height: 1;
    padding: 0;
    margin: 0;
  }

  /* Override button text to show just × */
  .mobile-filter-close-btn::before {
    content: '✕';
  }

  /* Hide original button text */
  .mobile-filter-close-btn {
    font-size: 0; /* Hide text */
  }

  .mobile-filter-close-btn::before {
    font-size: 20px; /* Show × symbol */
  }

  /* Close button hover effect */
  .mobile-filter-close-btn:hover {
    background: #f3f4f6;
    border-color: #9ca3af;
    color: #374151;
    transform: none; /* Override default button hover */
  }

  .mobile-filter-close-btn:active {
    background: #e5e7eb;
    transform: scale(0.95);
  }

  /* Add padding-top to account for close button */
  .inline-filters.active {
    padding-top: 4rem;
  }

  /* Improve filter group labels on mobile - maintain floating label design */
  .inline-filters .filter-group label {
    position: absolute;
    top: 0;
    left: 1rem;
    background: white;
    padding: 0 0.375rem;
    font-size: 0.675rem;
    font-weight: 600;
    color: #6b7280;
    text-transform: uppercase;
    letter-spacing: 0.025em;
    z-index: 1;
    pointer-events: none;
  }

  /* Improve select boxes on mobile */
  .inline-filters .filter-select {
    width: 100%;
    padding: 0.825rem 1rem;
    padding-top: 0.95rem;
    font-size: 1rem;
    border: 1px solid #d1d5db;
    border-radius: 8px;
    background: white;
    height: auto;
    min-height: 48px;
  }

  /* Neighborhood list improvements on mobile - COLLAPSIBLE */
  .inline-filters .neighborhood-list {
    display: none; /* Hidden by default - collapsible */
<<<<<<< HEAD
    max-height: 500px;
=======
    min-height: 200px;
    max-height: 350px;
>>>>>>> 3539946a
    border-radius: 8px;
    margin-top: 0.5rem;
    overflow-y: auto;
  }

  /* Show neighborhood list when search input is focused or when hovering */
  .inline-filters .neighborhood-search:focus ~ .neighborhood-list,
  .inline-filters .neighborhood-list:hover {
    display: block;
  }

  /* Improve neighborhood search input on mobile */
  .inline-filters .neighborhood-search {
    width: 100%;
    padding: 0.825rem 1rem;
    padding-top: 0.95rem;
    font-size: 1rem;
    border: 1px solid #d1d5db;
    border-radius: 8px;
    background: white;
    min-height: 48px;
    cursor: text;
    transition: border-color 0.2s;
  }

  .inline-filters .neighborhood-search:focus {
    outline: none;
    border-color: #5b21b6;
    box-shadow: 0 0 0 3px rgba(91, 33, 182, 0.1);
  }

  .map-header {
    padding: 0.75rem 1rem;
  }

  .map-logo .logo-text {
    font-size: 1rem;
  }

  .deep-research-floating-btn {
    top: 60px;
    right: 12px;
    padding: 0.625rem 1rem;
    font-size: 0.85rem;
  }
}

/* ========================================
   MAP LEGEND
   ======================================== */

.map-legend {
  position: absolute;
  bottom: 30px;
  left: 20px;
  background: white;
  border-radius: 12px;
  padding: 1rem;
  box-shadow: 0 4px 12px rgba(0, 0, 0, 0.15);
  z-index: 10;
  min-width: 200px;
  animation: legendFadeIn 0.3s ease-out;
}

@keyframes legendFadeIn {
  from {
    opacity: 0;
    transform: translateY(10px);
  }
  to {
    opacity: 1;
    transform: translateY(0);
  }
}

.legend-header {
  margin-bottom: 0.75rem;
}

.legend-header h4 {
  font-size: 0.875rem;
  font-weight: 600;
  color: #1f2937;
  margin: 0;
}

.legend-items {
  display: flex;
  flex-direction: column;
  gap: 0.625rem;
  margin-bottom: 0.75rem;
}

.legend-item {
  display: flex;
  align-items: center;
  gap: 0.625rem;
}

.legend-marker {
  width: 32px;
  height: 20px;
  border-radius: 10px;
  flex-shrink: 0;
}

.legend-item span:last-child {
  font-size: 0.8125rem;
  color: #4b5563;
}

.legend-toggle {
  display: flex;
  align-items: center;
  gap: 0.5rem;
  cursor: pointer;
  padding-top: 0.75rem;
  border-top: 1px solid #e5e7eb;
}

.legend-toggle input[type="checkbox"] {
  width: 16px;
  height: 16px;
  cursor: pointer;
}

.legend-toggle span {
  font-size: 0.8125rem;
  color: #4b5563;
  user-select: none;
}

/* AI Research Button - Generate Market Report */
.ai-research-button {
  position: absolute;
  top: 16px;
  left: 50%;
  transform: translateX(-50%);
  background: #31135D;
  color: white;
  border: none;
  border-radius: 8px;
  padding: 10px 16px;
  font-size: 14px;
  font-weight: 600;
  font-family: -apple-system, BlinkMacSystemFont, 'Segoe UI', sans-serif;
  cursor: pointer;
  display: flex;
  align-items: center;
  gap: 8px;
  box-shadow: 0 4px 12px rgba(49, 19, 93, 0.3);
  z-index: 10;
  transition: all 0.2s ease;
  white-space: nowrap;
}

.ai-research-button:hover {
  background: #522580;
  box-shadow: 0 6px 16px rgba(49, 19, 93, 0.4);
  transform: translateX(-50%) translateY(-2px);
}

.ai-research-button:active {
  transform: translateX(-50%) translateY(0);
  box-shadow: 0 2px 8px rgba(49, 19, 93, 0.3);
}

.ai-research-button svg {
  flex-shrink: 0;
  width: 18px;
  height: 18px;
}

/* Map Loading State */
.map-loading {
  position: absolute;
  top: 0;
  left: 0;
  right: 0;
  bottom: 0;
  display: flex;
  flex-direction: column;
  align-items: center;
  justify-content: center;
  background: #f9fafb;
  z-index: 5;
}

.map-loading .spinner {
  width: 40px;
  height: 40px;
  border: 3px solid #e5e7eb;
  border-top-color: #5b21b6;
  border-radius: 50%;
  animation: spin 0.8s linear infinite;
}

.map-loading p {
  margin-top: 1rem;
  font-size: 0.875rem;
  color: #6b7280;
}

@keyframes spin {
  to {
    transform: rotate(360deg);
  }
}

/* Marker Pulse Animation (triggered when zooming to listing) */
.pulse {
  animation: markerPulse 1.5s ease-in-out 2;
}

@keyframes markerPulse {
  0%, 100% {
    transform: translate(-50%, -50%) scale(1);
  }
  50% {
    transform: translate(-50%, -50%) scale(1.2);
    box-shadow: 0 0 20px rgba(91, 33, 182, 0.6);
  }
}

/* Price Information Tooltip Animation */
@keyframes fadeIn {
  from {
    opacity: 0;
    transform: translateY(-8px);
  }
  to {
    opacity: 1;
    transform: translateY(0);
  }
}

/* ========================================
   MOBILE MAP MODAL - Fullscreen Map View
   ======================================== */

.mobile-map-modal {
  display: none;
}

@media (max-width: 768px) {
  .mobile-map-modal {
    display: block;
    position: fixed;
    top: 0;
    left: 0;
    right: 0;
    bottom: 0;
    width: 100vw;
    height: 100vh;
    background: white;
    z-index: 3000;
    overflow: hidden;
  }

  .mobile-map-header {
    position: relative;
    display: flex;
    align-items: center;
    justify-content: center;
    padding: 1rem;
    background: white;
    border-bottom: 1px solid #e5e7eb;
    box-shadow: 0 2px 4px rgba(0, 0, 0, 0.05);
    z-index: 3001;
  }

  .mobile-map-header h2 {
    margin: 0;
    font-size: 1.125rem;
    font-weight: 600;
    color: #1f2937;
  }

  .mobile-map-close-btn {
    position: absolute;
    left: 1rem;
    top: 50%;
    transform: translateY(-50%);
    width: 36px;
    height: 36px;
    background: white;
    border: 1px solid #d1d5db;
    border-radius: 50%;
    display: flex;
    align-items: center;
    justify-content: center;
    font-size: 20px;
    font-weight: 400;
    cursor: pointer;
    box-shadow: 0 2px 4px rgba(0, 0, 0, 0.1);
    transition: all 0.2s;
    color: #6b7280;
    line-height: 1;
    padding: 0;
    z-index: 3002;
  }

  .mobile-map-close-btn:hover {
    background: #f3f4f6;
    border-color: #9ca3af;
    color: #374151;
  }

  .mobile-map-close-btn:active {
    background: #e5e7eb;
    transform: translateY(-50%) scale(0.95);
  }

  .mobile-map-content {
    width: 100%;
    height: calc(100vh - 60px);
    position: relative;
  }

  /* Ensure map container takes full height */
  .mobile-map-content .google-map-container {
    width: 100%;
    height: 100%;
  }

  .mobile-map-content .google-map {
    width: 100%;
    height: 100%;
    border-radius: 0;
  }

  /* Adjust legend position for mobile map modal */
  .mobile-map-content .map-legend {
    bottom: 20px;
    left: 50%;
    transform: translateX(-50%);
    min-width: 180px;
  }

  /* Adjust AI research button for mobile map modal - bottom-center placement */
  .mobile-map-content .ai-research-button {
    top: auto;
    bottom: 180px; /* Above the legend */
    left: 50%;
    transform: translateX(-50%);
    padding: 8px 14px;
    font-size: 13px;
  }
}<|MERGE_RESOLUTION|>--- conflicted
+++ resolved
@@ -219,12 +219,8 @@
   left: 0;
   right: 0;
   margin-top: 0.25rem;
-<<<<<<< HEAD
-  max-height: 500px;
-=======
   min-height: 200px;
   max-height: 400px;
->>>>>>> 3539946a
   overflow-y: auto;
   background: white;
   border: 1px solid #e5e7eb;
@@ -796,12 +792,8 @@
   /* Neighborhood list improvements on mobile - COLLAPSIBLE */
   .inline-filters .neighborhood-list {
     display: none; /* Hidden by default - collapsible */
-<<<<<<< HEAD
-    max-height: 500px;
-=======
     min-height: 200px;
     max-height: 350px;
->>>>>>> 3539946a
     border-radius: 8px;
     margin-top: 0.5rem;
     overflow-y: auto;
