import { useState, useEffect, useCallback, useRef } from 'react';
import Lottie from 'lottie-react';

/**
 * AiSignupMarketReport - Advanced AI-powered market research signup modal
 *
 * Features:
 * - Smart email/phone extraction from freeform text
 * - Auto-correction for common email typos
 * - Incomplete phone number handling
 * - Three Lottie animations (parsing, loading, success)
 * - Dynamic form flow based on data quality
 * - Integrated with Bubble.io workflow
 *
 * Props:
 * - isOpen: boolean - Whether the modal is open
 * - onClose: function - Callback when modal is closed
 * - onSubmit: function (optional) - Custom submit handler
 */

// ============ UTILITY FUNCTIONS ============

function extractEmail(text) {
  if (!text) return null;
  const emailRegex = /[a-zA-Z0-9._%+-]+@[a-zA-Z0-9.-]+[.,][a-zA-Z]{2,}/;
  const match = text.match(emailRegex);
  return match ? match[0] : null;
}

function extractPhone(text) {
  if (!text) return null;

  const completePhoneRegex = /\(?\d{3}\)?[-.\s]?\d{3}[-.\s]?\d{4}/;
  const completeMatch = text.match(completePhoneRegex);
  if (completeMatch) return completeMatch[0];

  const partialPhoneRegex = /\(?\d{1,3}\)?[-.\s]?\d{1,4}[-.\s]?\d{0,4}|\b\d{3,}\b/;
  const partialMatch = text.match(partialPhoneRegex);
  return partialMatch ? partialMatch[0] : null;
}

function validateEmail(email) {
  const emailRegex = /^[a-zA-Z0-9._%+-]+@[a-zA-Z0-9.-]+\.[a-zA-Z]{2,}$/;
  return emailRegex.test(email);
}

function validatePhone(phone) {
  if (!phone) return true;
  const phoneRegex = /^\(?\d{3}\)?[-.\s]?\d{3}[-.\s]?\d{4}$/;
  return phoneRegex.test(phone);
}

function checkEmailCertainty(email) {
  if (!email) return 'uncertain';

  const commonDomains = [
    'gmail.com', 'yahoo.com', 'hotmail.com', 'outlook.com',
    'icloud.com', 'aol.com', 'mail.com', 'protonmail.com'
  ];

  const commonTypos = [
    'gmial.com', 'gmai.com', 'yahooo.com', 'yaho.com',
    'hotmial.com', 'outlok.com', 'icoud.com'
  ];

  const domain = email.split('@')[1]?.toLowerCase();

  if (commonTypos.includes(domain)) return 'uncertain';
  if (domain && domain.length < 5) return 'uncertain';
  if (!domain?.includes('.')) return 'uncertain';
  if (email.includes('..') || email.includes('@.')) return 'uncertain';
  if (commonDomains.includes(domain)) return 'certain';
  if (validateEmail(email)) return 'certain';

  return 'uncertain';
}

function autoCorrectEmail(email) {
  if (!email) return email;

  const typoMap = {
    'gmial.com': 'gmail.com', 'gmai.com': 'gmail.com',
    'gnail.com': 'gmail.com', 'gmail.co': 'gmail.com',
    'gmail,com': 'gmail.com', 'yahooo.com': 'yahoo.com',
    'yaho.com': 'yahoo.com', 'yahoo.co': 'yahoo.com',
    'yahoo,com': 'yahoo.com', 'hotmial.com': 'hotmail.com',
    'hotmai.com': 'hotmail.com', 'hotmail.co': 'hotmail.com',
    'hotmail,com': 'hotmail.com', 'outlok.com': 'outlook.com',
    'outlook.co': 'outlook.com', 'outlook,com': 'outlook.com',
    'icoud.com': 'icloud.com', 'iclod.com': 'icloud.com',
    'icloud.co': 'icloud.com', 'icloud,com': 'icloud.com',
  };

  const [localPart, domain] = email.split('@');
  if (!domain) return email;

  const domainLower = domain.toLowerCase();
  const fixedDomain = domainLower.replace(',', '.');
  const correctedDomain = typoMap[fixedDomain] || fixedDomain;

  return `${localPart}@${correctedDomain}`;
}

/**
 * Submit AI signup via Supabase Edge Function
 * ✅ MIGRATED: No more hardcoded API key!
 * API key is now stored server-side in Supabase Secrets
 */
async function submitSignup(data) {
<<<<<<< HEAD
  const url = 'https://app.split.lease/version-test/api/1.1/wf/ai-signup-guest';
  const apiKey = '5dbb448f9a6bbb043cb56ac16b8de109';

  // Validate required fields
  if (!data.email) {
    console.error('[AiSignupMarketReport] ❌ Error: Missing email');
    throw new Error('Email is required');
  }

  if (!data.marketResearchText) {
    console.error('[AiSignupMarketReport] ❌ Error: Missing market research text');
    throw new Error('Market research description is required');
  }

  // Build payload
  const payload = {
    email: data.email,
    phone: data.phone || '',
    'text inputted': data.marketResearchText,
  };

  console.log('[AiSignupMarketReport] ========== SIGNUP REQUEST ==========');
  console.log('[AiSignupMarketReport] URL:', url);
  console.log('[AiSignupMarketReport] Payload:', JSON.stringify(payload, null, 2));
  console.log('[AiSignupMarketReport] =====================================');

  try {
    const response = await fetch(url, {
      method: 'POST',
      headers: {
        'Content-Type': 'application/json',
        'Authorization': `Bearer ${apiKey}`,
      },
      body: JSON.stringify(payload),
    });

    console.log('[AiSignupMarketReport] Response status:', response.status, response.statusText);

    if (!response.ok) {
      const errorText = await response.text();
      console.error('[AiSignupMarketReport] ========== ERROR RESPONSE ==========');
      console.error('[AiSignupMarketReport] Status:', response.status);
      console.error('[AiSignupMarketReport] Status Text:', response.statusText);
      console.error('[AiSignupMarketReport] Response Body:', errorText);
      console.error('[AiSignupMarketReport] ====================================');

      // Try to parse as JSON for more details
      let errorMessage = 'Signup failed';
      try {
        const errorJson = JSON.parse(errorText);
        console.error('[AiSignupMarketReport] Parsed error:', errorJson);
        errorMessage = errorJson.message || errorJson.error || errorJson.body?.message || `Signup failed with status ${response.status}`;
      } catch (e) {
        errorMessage = errorText || `Signup failed with status ${response.status}`;
      }

      throw new Error(errorMessage);
    }

    // Handle 204 No Content response
    if (response.status === 204) {
      console.log('[AiSignupMarketReport] ✅ Signup successful (204 No Content)');
      return { success: true };
    }

    const result = await response.json();
    console.log('[AiSignupMarketReport] ========== SUCCESS RESPONSE ==========');
    console.log('[AiSignupMarketReport] Full response:', JSON.stringify(result, null, 2));
    console.log('[AiSignupMarketReport] =====================================');
    return result;
=======
  // Import supabase client
  const { supabase } = await import('../../../lib/supabase.js');

  // Validate required fields
  if (!data.email) {
    console.error('[AiSignupMarketReport] ❌ Error: Missing email');
    throw new Error('Email is required');
  }

  if (!data.marketResearchText) {
    console.error('[AiSignupMarketReport] ❌ Error: Missing market research text');
    throw new Error('Market research description is required');
  }

  console.log('[AiSignupMarketReport] ========== SIGNUP REQUEST (VIA EDGE FUNCTION) ==========');
  console.log('[AiSignupMarketReport] Email:', data.email);
  console.log('[AiSignupMarketReport] Phone:', data.phone || 'Not provided');
  console.log('[AiSignupMarketReport] Text length:', data.marketResearchText.length);
  console.log('[AiSignupMarketReport] ===========================================================');

  try {
    const { data: result, error } = await supabase.functions.invoke('bubble-proxy', {
      body: {
        action: 'signup_ai',
        payload: {
          email: data.email,
          phone: data.phone || '',
          text_inputted: data.marketResearchText,
        },
      },
    });

    if (error) {
      console.error('[AiSignupMarketReport] ========== EDGE FUNCTION ERROR ==========');
      console.error('[AiSignupMarketReport] Error:', error);
      console.error('[AiSignupMarketReport] ==============================================');
      throw new Error(error.message || 'Failed to submit signup');
    }

    if (!result.success) {
      throw new Error(result.error || 'Unknown error');
    }

    console.log('[AiSignupMarketReport] ========== SUCCESS ==========');
    console.log('[AiSignupMarketReport] Signup completed and synced');
    console.log('[AiSignupMarketReport] User ID:', result.data._id);
    console.log('[AiSignupMarketReport] ================================');

    return { success: true, data: result.data };
>>>>>>> e2b1dcd4
  } catch (error) {
    console.error('[AiSignupMarketReport] ========== EXCEPTION ==========');
    console.error('[AiSignupMarketReport] Error:', error);
    console.error('[AiSignupMarketReport] Error message:', error.message);
<<<<<<< HEAD
    console.error('[AiSignupMarketReport] Error stack:', error.stack);
=======
>>>>>>> e2b1dcd4
    console.error('[AiSignupMarketReport] ==================================');
    throw error;
  }
}

// ============ LOTTIE ANIMATION COMPONENT ============

function LottieAnimation({ src, loop = true, autoplay = true, className = '' }) {
  const [animationData, setAnimationData] = useState(null);
  const [error, setError] = useState(null);

  useEffect(() => {
    let isMounted = true;

    const loadAnimationData = async () => {
      try {
        console.log('[LottieAnimation] Loading animation from:', src);
        const response = await fetch(src);

        // Check if this is a .lottie file (dotLottie format) which is a ZIP container
        if (src.endsWith('.lottie')) {
          console.warn('[LottieAnimation] .lottie format detected - this needs special handling');
          // For now, skip .lottie files - they need @lottiefiles/dotlottie-react
          if (isMounted) {
            setError('Unsupported .lottie format');
          }
          return;
        }

        const data = await response.json();
        console.log('[LottieAnimation] Animation loaded successfully');

        if (isMounted) {
          setAnimationData(data);
        }
      } catch (error) {
        console.error('[LottieAnimation] Failed to load Lottie animation:', error);
        console.error('[LottieAnimation] URL:', src);
        if (isMounted) {
          setError(error.message);
        }
      }
    };

    loadAnimationData();

    return () => {
      isMounted = false;
    };
  }, [src]);

  if (error) {
    console.warn('[LottieAnimation] Rendering placeholder due to error:', error);
    return <div className={className} style={{ minHeight: '200px' }} />;
  }

  if (!animationData) {
    return <div className={className} style={{ minHeight: '200px' }} />;
  }

  return (
    <Lottie
      animationData={animationData}
      loop={loop}
      autoplay={autoplay}
      className={className}
    />
  );
}

// ============ SUB-COMPONENTS ============

const PARSING_LOTTIE_URL = 'https://50bf0464e4735aabad1cc8848a0e8b8a.cdn.bubble.io/f1722533720265x199451206376484160/Animation%20-%201722533570126.json';
const LOADING_LOTTIE_URL = 'https://50bf0464e4735aabad1cc8848a0e8b8a.cdn.bubble.io/f1720724605167x733559911663532000/Animation%20-%201720724343172.lottie';
const SUCCESS_LOTTIE_URL = 'https://50bf0464e4735aabad1cc8848a0e8b8a.cdn.bubble.io/f1745939792891x394981453861459140/Report.json';

function FreeformInput({ value, onChange }) {
  return (
    <div className="freeform-container">
      <div className="freeform-header">
        <p className="freeform-instruction">
          Describe your unique logistics needs in your own words
        </p>
      </div>

      <textarea
        className="freeform-textarea"
        value={value}
        onChange={(e) => onChange(e.target.value)}
        placeholder={`ex.
I need a quiet space near downtown, weekly from Monday to Friday, I commute to the city on a weekly basis.

Send to (415) 555-5555 and guest@mail.com`}
        rows={8}
        aria-label="Market research description"
      />

      <div className="freeform-animation-message">
        <p className="freeform-helper-text">
          💡 Include your email and phone number for faster processing
        </p>
      </div>
    </div>
  );
}

function ContactForm({ email, phone, onEmailChange, onPhoneChange }) {
  return (
    <div className="contact-container">
      <h3 className="contact-heading">Where do we send the report?</h3>

      <div className="contact-form-group">
        <label className="contact-label" htmlFor="email-input">
          Your email <span className="contact-required">*</span>
        </label>
        <input
          id="email-input"
          type="email"
          className="contact-input"
          value={email}
          onChange={(e) => onEmailChange(e.target.value)}
          placeholder="your.email@example.com"
          required
          aria-required="true"
        />
      </div>

      <div className="contact-form-group">
        <label className="contact-label" htmlFor="phone-input">
          Phone number (optional)
        </label>
        <input
          id="phone-input"
          type="tel"
          className="contact-input"
          value={phone}
          onChange={(e) => onPhoneChange(e.target.value)}
          placeholder="(415) 555-5555"
        />
      </div>

      <p className="contact-disclaimer">
        We'll send your personalized market research report to this email address.
      </p>
    </div>
  );
}

function ParsingStage() {
  return (
    <div className="parsing-container">
      <div className="parsing-lottie-wrapper">
        <LottieAnimation
          src={PARSING_LOTTIE_URL}
          loop={true}
          autoplay={true}
          className="parsing-lottie"
        />
      </div>
      <h3 className="parsing-message">Analyzing your request...</h3>
      <p className="parsing-sub-message">Please wait while we extract the information</p>
    </div>
  );
}

function LoadingStage({ message }) {
  return (
    <div className="loading-container">
      <div className="loading-lottie-wrapper">
        <LottieAnimation
          src={LOADING_LOTTIE_URL}
          loop={true}
          autoplay={true}
          className="loading-lottie"
        />
      </div>
      <h3 className="loading-message">{message}</h3>
      <p className="loading-sub-message">This will only take a moment...</p>
    </div>
  );
}

function FinalMessage({ message }) {
  return (
    <div className="final-container">
      <div className="final-lottie-wrapper">
        <LottieAnimation
          src={SUCCESS_LOTTIE_URL}
          loop={true}
          autoplay={true}
          className="final-lottie"
        />
      </div>
      <h3 className="final-title">Success!</h3>
      <p className="final-message">{message}</p>
      <p className="final-sub-message">
        Check your inbox for the comprehensive market research report.
      </p>
    </div>
  );
}

function NavigationButtons({ showBack, onBack, onNext, nextLabel, isLoading = false }) {
  return (
    <div className="nav-container">
      {showBack && (
        <button
          type="button"
          className="nav-back-button"
          onClick={onBack}
          disabled={isLoading}
          aria-label="Go back"
        >
          ← Back
        </button>
      )}
      <button
        type="button"
        className="nav-next-button"
        onClick={onNext}
        disabled={isLoading}
        aria-label={nextLabel}
      >
        {isLoading ? (
          <>
            <span className="nav-spinner" />
            Processing...
          </>
        ) : (
          nextLabel
        )}
      </button>
    </div>
  );
}

// ============ MAIN COMPONENT ============

export default function AiSignupMarketReport({ isOpen, onClose, onSubmit }) {
  const [state, setState] = useState({
    currentSection: 'freeform',
    formData: {},
    emailCertainty: null,
    isLoading: false,
    error: null,
  });

  const goToSection = useCallback((section) => {
    setState(prev => ({ ...prev, currentSection: section }));
  }, []);

  const updateFormData = useCallback((data) => {
    setState(prev => ({
      ...prev,
      formData: { ...prev.formData, ...data },
    }));
  }, []);

  const setError = useCallback((error) => {
    setState(prev => ({ ...prev, error, isLoading: false }));
  }, []);

  const setLoading = useCallback((isLoading) => {
    setState(prev => ({ ...prev, isLoading }));
  }, []);

  const setEmailCertainty = useCallback((certainty) => {
    setState(prev => ({ ...prev, emailCertainty: certainty }));
  }, []);

  const handleNext = useCallback(async () => {
    const { formData } = state;

    if (state.currentSection === 'freeform') {
      goToSection('parsing');

      await new Promise(resolve => setTimeout(resolve, 1500));

      const extractedEmail = extractEmail(formData.marketResearchText || '');
      const extractedPhone = extractPhone(formData.marketResearchText || '');
      const correctedEmail = extractedEmail ? autoCorrectEmail(extractedEmail) : '';
      const emailCertainty = correctedEmail ? checkEmailCertainty(correctedEmail) : 'uncertain';

      const emailWasCorrected = extractedEmail !== correctedEmail;
      const phoneIsComplete = extractedPhone ? /^\(?\d{3}\)?[-.\s]?\d{3}[-.\s]?\d{4}$/.test(extractedPhone) : false;

      const updatedFormData = {
        ...formData,
        email: correctedEmail || formData.email || '',
        phone: extractedPhone || formData.phone || '',
      };

      const shouldAutoSubmit =
        correctedEmail &&
        extractedPhone &&
        emailCertainty === 'certain' &&
        !emailWasCorrected &&
        phoneIsComplete;

      if (shouldAutoSubmit) {
        setEmailCertainty('yes');
        try {
          await submitSignup({
            email: correctedEmail,
            phone: extractedPhone,
            marketResearchText: formData.marketResearchText,
            timestamp: new Date().toISOString(),
          });

          goToSection('final');
        } catch (error) {
          setError(error instanceof Error ? error.message : 'Signup failed. Please try again.');
          setState(prev => ({
            ...prev,
            formData: updatedFormData,
            currentSection: 'contact',
          }));
        }
        return;
      }

      setState(prev => ({
        ...prev,
        formData: updatedFormData,
        currentSection: 'contact',
        emailCertainty: emailCertainty === 'uncertain' ? 'no' : null,
      }));
    }
  }, [state, goToSection, setEmailCertainty, setError]);

  const handleBack = useCallback(() => {
    if (state.currentSection === 'contact') {
      goToSection('freeform');
    } else if (state.currentSection === 'final') {
      goToSection('contact');
    }
  }, [state.currentSection, goToSection]);

  const handleSubmit = useCallback(async () => {
    const { formData } = state;

    if (!formData.email) {
      setError('Email is required');
      return;
    }

    if (!formData.marketResearchText) {
      setError('Please describe your market research needs');
      return;
    }

    setLoading(true);
    goToSection('loading');

    try {
      await submitSignup({
        email: formData.email,
        phone: formData.phone,
        marketResearchText: formData.marketResearchText,
        timestamp: new Date().toISOString(),
      });

      setTimeout(() => {
        goToSection('final');
        setLoading(false);
      }, 1500);
    } catch (error) {
      setError(error instanceof Error ? error.message : 'Signup failed. Please try again.');
      goToSection('contact');
    }
  }, [state, goToSection, setError, setLoading]);

  const resetFlow = useCallback(() => {
    setState({
      currentSection: 'freeform',
      formData: {},
      emailCertainty: null,
      isLoading: false,
      error: null,
    });
  }, []);

  const getButtonText = useCallback(() => {
    const { formData } = state;

    if (state.currentSection === 'freeform') {
      const extractedEmail = extractEmail(formData.marketResearchText || '');
      const extractedPhone = extractPhone(formData.marketResearchText || '');
      const correctedEmail = extractedEmail ? autoCorrectEmail(extractedEmail) : '';
      const emailCertainty = correctedEmail ? checkEmailCertainty(correctedEmail) : 'uncertain';

      const emailWasCorrected = extractedEmail !== correctedEmail;
      const phoneIsComplete = extractedPhone ? /^\(?\d{3}\)?[-.\s]?\d{3}[-.\s]?\d{4}$/.test(extractedPhone) : false;

      const isPerfect = correctedEmail && extractedPhone && emailCertainty === 'certain' && !emailWasCorrected && phoneIsComplete;

      if (isPerfect) return 'Submit';
      return 'Next';
    }

    if (state.currentSection === 'contact') return 'Submit';
    return 'Next';
  }, [state]);

  // Reset flow when modal closes
  useEffect(() => {
    if (!isOpen) {
      resetFlow();
    }
  }, [isOpen, resetFlow]);

  // Prevent body scroll when modal is open
  useEffect(() => {
    if (isOpen) {
      document.body.style.overflow = 'hidden';
    } else {
      document.body.style.overflow = 'unset';
    }

    return () => {
      document.body.style.overflow = 'unset';
    };
  }, [isOpen]);

  // Handle escape key to close modal
  useEffect(() => {
    const handleEscape = (e) => {
      if (e.key === 'Escape' && isOpen) {
        onClose();
      }
    };

    document.addEventListener('keydown', handleEscape);
    return () => document.removeEventListener('keydown', handleEscape);
  }, [isOpen, onClose]);

  if (!isOpen) return null;

  const showNavigation = state.currentSection !== 'final' &&
                        state.currentSection !== 'loading' &&
                        state.currentSection !== 'parsing';

  return (
    <div
      className="ai-signup-overlay"
      onClick={onClose}
      role="dialog"
      aria-modal="true"
      aria-labelledby="modal-title"
    >
      <div
        className="ai-signup-modal"
        onClick={(e) => e.stopPropagation()}
      >
        {/* Header */}
        <div className="ai-signup-header">
          <div className="ai-signup-icon-wrapper">
            <svg
              className="ai-signup-icon"
              viewBox="0 0 24 24"
              fill="none"
              stroke="currentColor"
              strokeWidth="2"
            >
              <path d="M21 16V8a2 2 0 0 0-1-1.73l-7-4a2 2 0 0 0-2 0l-7 4A2 2 0 0 0 3 8v8a2 2 0 0 0 1 1.73l7 4a2 2 0 0 0 2 0l7-4A2 2 0 0 0 21 16z" />
              <polyline points="3.27 6.96 12 12.01 20.73 6.96" />
              <line x1="12" y1="22.08" x2="12" y2="12" />
            </svg>
          </div>
          <h2 id="modal-title" className="ai-signup-title">
            Market Research for Lodging, Storage, Transport, Restaurants and more
          </h2>
          <button
            className="ai-signup-close-button"
            onClick={onClose}
            aria-label="Close modal"
          >
            ×
          </button>
        </div>

        {/* Content Sections */}
        <div className="ai-signup-content">
          {state.currentSection === 'freeform' && (
            <FreeformInput
              value={state.formData.marketResearchText || ''}
              onChange={(text) => updateFormData({ marketResearchText: text })}
            />
          )}

          {state.currentSection === 'contact' && (
            <ContactForm
              email={state.formData.email || ''}
              phone={state.formData.phone || ''}
              onEmailChange={(email) => updateFormData({ email })}
              onPhoneChange={(phone) => updateFormData({ phone })}
            />
          )}

          {state.currentSection === 'parsing' && <ParsingStage />}
          {state.currentSection === 'loading' && <LoadingStage message="We are processing your request" />}
          {state.currentSection === 'final' && <FinalMessage message="Tomorrow morning, you'll receive a full report." />}
        </div>

        {/* Error Display */}
        {state.error && (
          <div className="ai-signup-error" role="alert">
            <strong>Error:</strong> {state.error}
          </div>
        )}

        {/* Navigation Buttons */}
        {showNavigation && (
          <NavigationButtons
            showBack={state.currentSection === 'contact'}
            onBack={handleBack}
            onNext={state.currentSection === 'contact' ? handleSubmit : handleNext}
            nextLabel={getButtonText()}
            isLoading={state.isLoading}
          />
        )}

        {/* Final close button */}
        {state.currentSection === 'final' && (
          <div className="ai-signup-final-button-wrapper">
            <button
              className="ai-signup-final-close-button"
              onClick={onClose}
            >
              Close
            </button>
          </div>
        )}
      </div>

      <style>{`
        /* Overlay and Modal */
        .ai-signup-overlay {
          position: fixed;
          inset: 0;
          background: rgba(0, 0, 0, 0.5);
          display: flex;
          align-items: center;
          justify-content: center;
          z-index: 9999;
          padding: 20px;
        }

        .ai-signup-modal {
          background: white;
          border-radius: 16px;
          width: 100%;
          max-width: 600px;
          max-height: 90vh;
          overflow-y: auto;
          box-shadow: 0 20px 60px rgba(0, 0, 0, 0.3);
        }

        /* Header */
        .ai-signup-header {
          display: flex;
          align-items: center;
          gap: 16px;
          padding: 24px;
          border-bottom: 1px solid #e2e8f0;
        }

        .ai-signup-icon-wrapper {
          flex-shrink: 0;
        }

        .ai-signup-icon {
          width: 32px;
          height: 32px;
          color: #31135D;
        }

        .ai-signup-title {
          flex: 1;
          margin: 0;
          font-size: 18px;
          font-weight: 600;
          color: #1a202c;
          line-height: 1.4;
        }

        .ai-signup-close-button {
          flex-shrink: 0;
          background: none;
          border: none;
          font-size: 32px;
          color: #718096;
          cursor: pointer;
          padding: 0;
          width: 32px;
          height: 32px;
          display: flex;
          align-items: center;
          justify-content: center;
          border-radius: 4px;
          transition: all 0.2s;
        }

        .ai-signup-close-button:hover {
          background: #f7fafc;
          color: #2d3748;
        }

        /* Content */
        .ai-signup-content {
          padding: 24px;
          min-height: 300px;
        }

        /* Error */
        .ai-signup-error {
          margin: 0 24px;
          padding: 12px 16px;
          background: #fff5f5;
          border: 1px solid #fc8181;
          border-radius: 8px;
          color: #c53030;
          font-size: 14px;
        }

        /* Freeform Input */
        .freeform-container {
          display: flex;
          flex-direction: column;
          gap: 16px;
        }

        .freeform-instruction {
          margin: 0;
          font-size: 15px;
          color: #4a5568;
          line-height: 1.6;
        }

        .freeform-textarea {
          width: 100%;
          padding: 12px;
          border: 1px solid #cbd5e0;
          border-radius: 8px;
          font-size: 15px;
          font-family: inherit;
          resize: vertical;
          min-height: 200px;
          transition: border-color 0.2s, box-shadow 0.2s;
        }

        .freeform-textarea:focus {
          outline: none;
          border-color: #31135D;
          box-shadow: 0 0 0 3px rgba(49, 19, 93, 0.1);
        }

        .freeform-helper-text {
          margin: 0;
          font-size: 14px;
          color: #718096;
        }

        /* Contact Form */
        .contact-container {
          display: flex;
          flex-direction: column;
          gap: 20px;
        }

        .contact-heading {
          margin: 0 0 8px 0;
          font-size: 18px;
          font-weight: 600;
          color: #1a202c;
        }

        .contact-form-group {
          display: flex;
          flex-direction: column;
          gap: 8px;
        }

        .contact-label {
          font-size: 14px;
          font-weight: 600;
          color: #2d3748;
        }

        .contact-required {
          color: #e53e3e;
        }

        .contact-input {
          padding: 10px 14px;
          border: 1px solid #cbd5e0;
          border-radius: 8px;
          font-size: 15px;
          font-family: inherit;
          transition: border-color 0.2s, box-shadow 0.2s;
        }

        .contact-input:focus {
          outline: none;
          border-color: #31135D;
          box-shadow: 0 0 0 3px rgba(49, 19, 93, 0.1);
        }

        .contact-disclaimer {
          margin: 0;
          font-size: 14px;
          color: #718096;
          line-height: 1.5;
        }

        /* Parsing Stage */
        .parsing-container {
          display: flex;
          flex-direction: column;
          align-items: center;
          justify-content: center;
          padding: 40px 20px;
          text-align: center;
        }

        .parsing-lottie-wrapper {
          width: 200px;
          height: 200px;
          margin-bottom: 24px;
        }

        .parsing-message {
          margin: 0 0 8px 0;
          font-size: 20px;
          font-weight: 600;
          color: #1a202c;
        }

        .parsing-sub-message {
          margin: 0;
          font-size: 14px;
          color: #718096;
        }

        /* Loading Stage */
        .loading-container {
          display: flex;
          flex-direction: column;
          align-items: center;
          justify-content: center;
          padding: 40px 20px;
          text-align: center;
        }

        .loading-lottie-wrapper {
          width: 200px;
          height: 200px;
          margin-bottom: 24px;
        }

        .loading-message {
          margin: 0 0 8px 0;
          font-size: 20px;
          font-weight: 600;
          color: #1a202c;
        }

        .loading-sub-message {
          margin: 0;
          font-size: 14px;
          color: #718096;
        }

        /* Final Message */
        .final-container {
          display: flex;
          flex-direction: column;
          align-items: center;
          justify-content: center;
          padding: 40px 20px;
          text-align: center;
        }

        .final-lottie-wrapper {
          width: 200px;
          height: 200px;
          margin-bottom: 24px;
        }

        .final-title {
          margin: 0 0 12px 0;
          font-size: 24px;
          font-weight: 700;
          color: #31135D;
        }

        .final-message {
          margin: 0 0 8px 0;
          font-size: 16px;
          font-weight: 500;
          color: #1a202c;
        }

        .final-sub-message {
          margin: 0;
          font-size: 14px;
          color: #718096;
        }

        /* Navigation Buttons */
        .nav-container {
          display: flex;
          gap: 12px;
          justify-content: flex-end;
          padding: 16px 24px;
          border-top: 1px solid #e2e8f0;
        }

        .nav-back-button,
        .nav-next-button {
          padding: 10px 20px;
          border-radius: 8px;
          font-size: 15px;
          font-weight: 600;
          cursor: pointer;
          transition: all 0.2s;
          border: none;
          font-family: inherit;
          display: flex;
          align-items: center;
          gap: 8px;
        }

        .nav-back-button {
          background: #e2e8f0;
          color: #2d3748;
        }

        .nav-back-button:hover:not(:disabled) {
          background: #cbd5e0;
        }

        .nav-next-button {
          background: #31135D;
          color: white;
        }

        .nav-next-button:hover:not(:disabled) {
          background: #522580;
        }

        .nav-back-button:disabled,
        .nav-next-button:disabled {
          opacity: 0.5;
          cursor: not-allowed;
        }

        .nav-spinner {
          width: 16px;
          height: 16px;
          border: 2px solid rgba(255, 255, 255, 0.3);
          border-top-color: white;
          border-radius: 50%;
          animation: spin 0.6s linear infinite;
        }

        @keyframes spin {
          to { transform: rotate(360deg); }
        }

        /* Final Button */
        .ai-signup-final-button-wrapper {
          padding: 16px 24px;
          border-top: 1px solid #e2e8f0;
          display: flex;
          justify-content: center;
        }

        .ai-signup-final-close-button {
          padding: 10px 32px;
          background: #31135D;
          color: white;
          border: none;
          border-radius: 8px;
          font-size: 15px;
          font-weight: 600;
          cursor: pointer;
          transition: background 0.2s;
        }

        .ai-signup-final-close-button:hover {
          background: #522580;
        }

        /* Responsive */
        @media (max-width: 640px) {
          .ai-signup-modal {
            max-height: 95vh;
          }

          .ai-signup-title {
            font-size: 16px;
          }

          .ai-signup-icon {
            width: 24px;
            height: 24px;
          }
        }
      `}</style>
    </div>
  );
}<|MERGE_RESOLUTION|>--- conflicted
+++ resolved
@@ -107,78 +107,6 @@
  * API key is now stored server-side in Supabase Secrets
  */
 async function submitSignup(data) {
-<<<<<<< HEAD
-  const url = 'https://app.split.lease/version-test/api/1.1/wf/ai-signup-guest';
-  const apiKey = '5dbb448f9a6bbb043cb56ac16b8de109';
-
-  // Validate required fields
-  if (!data.email) {
-    console.error('[AiSignupMarketReport] ❌ Error: Missing email');
-    throw new Error('Email is required');
-  }
-
-  if (!data.marketResearchText) {
-    console.error('[AiSignupMarketReport] ❌ Error: Missing market research text');
-    throw new Error('Market research description is required');
-  }
-
-  // Build payload
-  const payload = {
-    email: data.email,
-    phone: data.phone || '',
-    'text inputted': data.marketResearchText,
-  };
-
-  console.log('[AiSignupMarketReport] ========== SIGNUP REQUEST ==========');
-  console.log('[AiSignupMarketReport] URL:', url);
-  console.log('[AiSignupMarketReport] Payload:', JSON.stringify(payload, null, 2));
-  console.log('[AiSignupMarketReport] =====================================');
-
-  try {
-    const response = await fetch(url, {
-      method: 'POST',
-      headers: {
-        'Content-Type': 'application/json',
-        'Authorization': `Bearer ${apiKey}`,
-      },
-      body: JSON.stringify(payload),
-    });
-
-    console.log('[AiSignupMarketReport] Response status:', response.status, response.statusText);
-
-    if (!response.ok) {
-      const errorText = await response.text();
-      console.error('[AiSignupMarketReport] ========== ERROR RESPONSE ==========');
-      console.error('[AiSignupMarketReport] Status:', response.status);
-      console.error('[AiSignupMarketReport] Status Text:', response.statusText);
-      console.error('[AiSignupMarketReport] Response Body:', errorText);
-      console.error('[AiSignupMarketReport] ====================================');
-
-      // Try to parse as JSON for more details
-      let errorMessage = 'Signup failed';
-      try {
-        const errorJson = JSON.parse(errorText);
-        console.error('[AiSignupMarketReport] Parsed error:', errorJson);
-        errorMessage = errorJson.message || errorJson.error || errorJson.body?.message || `Signup failed with status ${response.status}`;
-      } catch (e) {
-        errorMessage = errorText || `Signup failed with status ${response.status}`;
-      }
-
-      throw new Error(errorMessage);
-    }
-
-    // Handle 204 No Content response
-    if (response.status === 204) {
-      console.log('[AiSignupMarketReport] ✅ Signup successful (204 No Content)');
-      return { success: true };
-    }
-
-    const result = await response.json();
-    console.log('[AiSignupMarketReport] ========== SUCCESS RESPONSE ==========');
-    console.log('[AiSignupMarketReport] Full response:', JSON.stringify(result, null, 2));
-    console.log('[AiSignupMarketReport] =====================================');
-    return result;
-=======
   // Import supabase client
   const { supabase } = await import('../../../lib/supabase.js');
 
@@ -228,15 +156,10 @@
     console.log('[AiSignupMarketReport] ================================');
 
     return { success: true, data: result.data };
->>>>>>> e2b1dcd4
   } catch (error) {
     console.error('[AiSignupMarketReport] ========== EXCEPTION ==========');
     console.error('[AiSignupMarketReport] Error:', error);
     console.error('[AiSignupMarketReport] Error message:', error.message);
-<<<<<<< HEAD
-    console.error('[AiSignupMarketReport] Error stack:', error.stack);
-=======
->>>>>>> e2b1dcd4
     console.error('[AiSignupMarketReport] ==================================');
     throw error;
   }
