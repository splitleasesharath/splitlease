{
  "name": "split-lease",
  "version": "0.1.0",
  "private": true,
  "type": "module",
  "description": "SplitLease marketplace application - AI-native rebuild",
  "scripts": {
    "build": "npm run type-check && node scripts/build.js",
<<<<<<< HEAD
    "dev": "vite",
    "format": "prettier --write \"**/*.{ts,tsx,js,json,md}\"",
    "format:check": "prettier --check \"**/*.{ts,tsx,js,json,md}\"",
    "lint": "eslint . --ext .ts,.tsx",
=======
    "build:homepage": "npm run type-check && node scripts/build-homepage.js",
    "build:all": "npm run build:homepage && npm --prefix components run build",
>>>>>>> e2498aa8
    "preview": "vite preview",
    "test": "vitest",
    "test:coverage": "vitest --coverage",
    "test:e2e": "playwright test",
    "test:e2e:ui": "playwright test --ui",
    "test:watch": "vitest --watch",
    "type-check": "tsc --noEmit"
  },
  "dependencies": {
    "framer-motion": "^11.11.17",
    "react": "^18.3.1",
    "react-dom": "^18.3.1",
    "styled-components": "^6.1.13",
<<<<<<< HEAD
    "zod": "^4.1.12"
=======
    "zod": "^3.23.8"
>>>>>>> e2498aa8
  },
  "devDependencies": {
    "@faker-js/faker": "^9.2.0",
    "@playwright/test": "^1.49.1",
    "@testing-library/jest-dom": "^6.6.3",
    "@testing-library/react": "^16.1.0",
    "@testing-library/user-event": "^14.5.2",
    "@types/react": "^18.3.12",
    "@types/react-dom": "^18.3.1",
    "@typescript-eslint/eslint-plugin": "^8.15.0",
    "@typescript-eslint/parser": "^8.15.0",
    "@vitejs/plugin-react": "^4.3.4",
    "@vitest/coverage-v8": "^2.1.8",
    "@vitest/ui": "^2.1.8",
    "clsx": "^2.1.1",
    "eslint": "^9.15.0",
    "eslint-plugin-react": "^7.37.2",
    "eslint-plugin-react-hooks": "^5.0.0",
    "jest-axe": "^9.0.0",
    "jsdom": "^25.0.1",
    "msw": "^2.6.8",
    "prettier": "^3.3.3",
    "typescript": "^5.7.2",
    "vite": "^5.4.11",
    "vitest": "^2.1.8"
  },
  "engines": {
    "node": ">=18.20.0 <19.0.0 || >=20.0.0",
    "npm": ">=9.0.0"
  }
}<|MERGE_RESOLUTION|>--- conflicted
+++ resolved
@@ -6,15 +6,8 @@
   "description": "SplitLease marketplace application - AI-native rebuild",
   "scripts": {
     "build": "npm run type-check && node scripts/build.js",
-<<<<<<< HEAD
-    "dev": "vite",
-    "format": "prettier --write \"**/*.{ts,tsx,js,json,md}\"",
-    "format:check": "prettier --check \"**/*.{ts,tsx,js,json,md}\"",
-    "lint": "eslint . --ext .ts,.tsx",
-=======
     "build:homepage": "npm run type-check && node scripts/build-homepage.js",
     "build:all": "npm run build:homepage && npm --prefix components run build",
->>>>>>> e2498aa8
     "preview": "vite preview",
     "test": "vitest",
     "test:coverage": "vitest --coverage",
@@ -28,11 +21,7 @@
     "react": "^18.3.1",
     "react-dom": "^18.3.1",
     "styled-components": "^6.1.13",
-<<<<<<< HEAD
-    "zod": "^4.1.12"
-=======
     "zod": "^3.23.8"
->>>>>>> e2498aa8
   },
   "devDependencies": {
     "@faker-js/faker": "^9.2.0",
