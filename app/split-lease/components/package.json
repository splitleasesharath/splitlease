--- conflicted
+++ resolved
@@ -40,13 +40,10 @@
     "@types/react": "^18.3.12",
     "@types/react-dom": "^18.3.1",
     "@vitejs/plugin-react": "^4.3.4",
-<<<<<<< HEAD
-=======
     "@vitest/coverage-v8": "^4.0.6",
     "@vitest/ui": "^4.0.6",
     "jest-axe": "^10.0.0",
     "jsdom": "^24.1.3",
->>>>>>> 41d7c534
     "terser": "^5.44.0",
     "typescript": "^5.7.2",
     "vite": "^5.4.11",
